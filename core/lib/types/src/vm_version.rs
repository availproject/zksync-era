--- conflicted
+++ resolved
@@ -8,23 +8,16 @@
     VmVirtualBlocks,
     VmVirtualBlocksRefundsEnhancement,
     VmBoojumIntegration,
-<<<<<<< HEAD
+    Vm1_4_1,
     // kl todo delete local vm verion
     Local,
-=======
-    Vm1_4_1,
->>>>>>> 3564affb
 }
 
 impl VmVersion {
     /// Returns the latest supported VM version.
     pub const fn latest() -> VmVersion {
-<<<<<<< HEAD
         // Self::VmBoojumIntegration
         // kl todo delete local vm verion
         Self::Local
-=======
-        Self::Vm1_4_1
->>>>>>> 3564affb
     }
 }