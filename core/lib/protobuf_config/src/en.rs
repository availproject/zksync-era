--- conflicted
+++ resolved
@@ -34,12 +34,8 @@
             gateway_url: self
                 .gateway_url
                 .as_ref()
-<<<<<<< HEAD
-                .map(|a| a.parse().expect("gateway_url")),
-=======
                 .map(|a| a.parse().context("gateway_url"))
                 .transpose()?,
->>>>>>> fc8f9ac3
         })
     }
 
