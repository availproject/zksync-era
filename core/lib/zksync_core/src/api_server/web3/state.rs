--- conflicted
+++ resolved
@@ -81,11 +81,7 @@
     pub estimate_gas_scale_factor: f64,
     pub estimate_gas_acceptable_overestimation: u32,
     pub bridge_addresses: api::BridgeAddresses,
-<<<<<<< HEAD
-    pub bridgehub_proxy_addr: Address,
-=======
     pub bridgehub_proxy_addr: Option<Address>,
->>>>>>> 10e3a3ec
     pub diamond_proxy_addr: Address,
     pub l2_testnet_paymaster_addr: Option<Address>,
     pub req_entities_limit: usize,
