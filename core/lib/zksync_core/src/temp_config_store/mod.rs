use anyhow::Context as _;
use zksync_config::{
    configs::{
        api::{HealthCheckConfig, MerkleTreeApiConfig, Web3JsonRpcConfig},
        base_token_fetcher::BaseTokenFetcherConfig,
        chain::{
            CircuitBreakerConfig, MempoolConfig, NetworkConfig, OperationsManagerConfig,
            StateKeeperConfig,
        },
        fri_prover_group::FriProverGroupConfig,
        house_keeper::HouseKeeperConfig,
        wallets::{AddressWallet, EthSender, StateKeeper, Wallet, Wallets},
        FriProofCompressorConfig, FriProverConfig, FriProverGatewayConfig,
        FriWitnessGeneratorConfig, FriWitnessVectorGeneratorConfig, GeneralConfig,
        ObservabilityConfig, PrometheusConfig, ProofDataHandlerConfig, WitnessGeneratorConfig,
    },
    ApiConfig, ContractVerifierConfig, DBConfig, ETHConfig, ETHWatchConfig, GasAdjusterConfig,
    ObjectStoreConfig, PostgresConfig, SnapshotsCreatorConfig,
};
use zksync_protobuf::{read_optional, repr::ProtoRepr, ProtoFmt};

use crate::{consensus, proto};

pub fn decode_yaml<T: ProtoFmt>(yaml: &str) -> anyhow::Result<T> {
    let d = serde_yaml::Deserializer::from_str(yaml);
    let this: T = zksync_protobuf::serde::deserialize(d)?;
    Ok(this)
}

pub fn decode_yaml_repr<T: ProtoRepr>(yaml: &str) -> anyhow::Result<T::Type> {
    let d = serde_yaml::Deserializer::from_str(yaml);
    let this: T = zksync_protobuf::serde::deserialize_proto_with_options(d, false)?;
    this.read()
}
//
// TODO (QIT-22): This structure is going to be removed when components will be responsible for their own configs.
/// A temporary config store allowing to pass deserialized configs from `zksync_server` to `zksync_core`.
/// All the configs are optional, since for some component combination it is not needed to pass all the configs.
#[derive(Debug, PartialEq)]
pub struct TempConfigStore {
    pub postgres_config: Option<PostgresConfig>,
    pub health_check_config: Option<HealthCheckConfig>,
    pub merkle_tree_api_config: Option<MerkleTreeApiConfig>,
    pub web3_json_rpc_config: Option<Web3JsonRpcConfig>,
    pub circuit_breaker_config: Option<CircuitBreakerConfig>,
    pub mempool_config: Option<MempoolConfig>,
    pub network_config: Option<NetworkConfig>,
    pub contract_verifier: Option<ContractVerifierConfig>,
    pub operations_manager_config: Option<OperationsManagerConfig>,
    pub state_keeper_config: Option<StateKeeperConfig>,
    pub house_keeper_config: Option<HouseKeeperConfig>,
    pub fri_proof_compressor_config: Option<FriProofCompressorConfig>,
    pub fri_prover_config: Option<FriProverConfig>,
    pub fri_prover_group_config: Option<FriProverGroupConfig>,
    pub fri_prover_gateway_config: Option<FriProverGatewayConfig>,
    pub fri_witness_vector_generator: Option<FriWitnessVectorGeneratorConfig>,
    pub fri_witness_generator_config: Option<FriWitnessGeneratorConfig>,
    pub prometheus_config: Option<PrometheusConfig>,
    pub proof_data_handler_config: Option<ProofDataHandlerConfig>,
    pub witness_generator_config: Option<WitnessGeneratorConfig>,
    pub api_config: Option<ApiConfig>,
    pub db_config: Option<DBConfig>,
    pub eth_sender_config: Option<ETHConfig>,
    pub eth_watch_config: Option<ETHWatchConfig>,
    pub gas_adjuster_config: Option<GasAdjusterConfig>,
    pub object_store_config: Option<ObjectStoreConfig>,
<<<<<<< HEAD
    pub consensus_config: Option<consensus::Config>,
    pub base_token_fetcher_config: Option<BaseTokenFetcherConfig>,
}

impl ProtoFmt for TempConfigStore {
    type Proto = proto::TempConfigStore;
    fn read(r: &Self::Proto) -> anyhow::Result<Self> {
        Ok(Self {
            postgres_config: read_optional_repr(&r.postgres).context("postgres")?,
            health_check_config: read_optional_repr(&r.health_check).context("health_check")?,
            merkle_tree_api_config: read_optional_repr(&r.merkle_tree_api)
                .context("merkle_tree_api")?,
            web3_json_rpc_config: read_optional_repr(&r.web3_json_rpc).context("web3_json_rpc")?,
            circuit_breaker_config: read_optional_repr(&r.circuit_breaker)
                .context("circuit_breaker")?,
            mempool_config: read_optional_repr(&r.mempool).context("mempool")?,
            network_config: read_optional_repr(&r.network).context("network")?,
            operations_manager_config: read_optional_repr(&r.operations_manager)
                .context("operations_manager")?,
            state_keeper_config: read_optional_repr(&r.state_keeper).context("state_keeper")?,
            house_keeper_config: read_optional_repr(&r.house_keeper).context("house_keeper")?,
            fri_proof_compressor_config: read_optional_repr(&r.fri_proof_compressor)
                .context("fri_proof_compressor")?,
            fri_prover_config: read_optional_repr(&r.fri_prover).context("fri_prover")?,
            fri_prover_group_config: read_optional_repr(&r.fri_prover_group)
                .context("fri_prover_group")?,
            fri_witness_generator_config: read_optional_repr(&r.fri_witness_generator)
                .context("fri_witness_generator")?,
            prometheus_config: read_optional_repr(&r.prometheus).context("prometheus")?,
            proof_data_handler_config: read_optional_repr(&r.proof_data_handler)
                .context("proof_data_handler")?,
            witness_generator_config: read_optional_repr(&r.witness_generator)
                .context("witness_generator")?,
            api_config: read_optional_repr(&r.api).context("api")?,
            contracts_config: read_optional_repr(&r.contracts).context("contracts")?,
            db_config: read_optional_repr(&r.db).context("db")?,
            eth_client_config: read_optional_repr(&r.eth_client).context("eth_client")?,
            eth_sender_config: read_optional_repr(&r.eth_sender).context("eth_sender")?,
            eth_watch_config: read_optional_repr(&r.eth_watch).context("eth_watch")?,
            gas_adjuster_config: read_optional_repr(&r.gas_adjuster).context("gas_adjuster")?,
            object_store_config: read_optional_repr(&r.object_store).context("object_store")?,
            consensus_config: read_optional(&r.consensus).context("consensus")?,
            base_token_fetcher_config: read_optional_repr(&r.base_token_fetcher)
                .context("base_token_fetcher")?,
        })
    }

    fn build(&self) -> Self::Proto {
        Self::Proto {
            postgres: self.postgres_config.as_ref().map(ProtoRepr::build),
            health_check: self.health_check_config.as_ref().map(ProtoRepr::build),
            merkle_tree_api: self.merkle_tree_api_config.as_ref().map(ProtoRepr::build),
            web3_json_rpc: self.web3_json_rpc_config.as_ref().map(ProtoRepr::build),
            circuit_breaker: self.circuit_breaker_config.as_ref().map(ProtoRepr::build),
            mempool: self.mempool_config.as_ref().map(ProtoRepr::build),
            network: self.network_config.as_ref().map(ProtoRepr::build),
            operations_manager: self
                .operations_manager_config
                .as_ref()
                .map(ProtoRepr::build),
            state_keeper: self.state_keeper_config.as_ref().map(ProtoRepr::build),
            house_keeper: self.house_keeper_config.as_ref().map(ProtoRepr::build),
            fri_proof_compressor: self
                .fri_proof_compressor_config
                .as_ref()
                .map(ProtoRepr::build),
            fri_prover: self.fri_prover_config.as_ref().map(ProtoRepr::build),
            fri_prover_group: self.fri_prover_group_config.as_ref().map(ProtoRepr::build),
            fri_witness_generator: self
                .fri_witness_generator_config
                .as_ref()
                .map(ProtoRepr::build),
            prometheus: self.prometheus_config.as_ref().map(ProtoRepr::build),
            proof_data_handler: self
                .proof_data_handler_config
                .as_ref()
                .map(ProtoRepr::build),
            witness_generator: self.witness_generator_config.as_ref().map(ProtoRepr::build),
            api: self.api_config.as_ref().map(ProtoRepr::build),
            contracts: self.contracts_config.as_ref().map(ProtoRepr::build),
            db: self.db_config.as_ref().map(ProtoRepr::build),
            eth_client: self.eth_client_config.as_ref().map(ProtoRepr::build),
            eth_sender: self.eth_sender_config.as_ref().map(ProtoRepr::build),
            eth_watch: self.eth_watch_config.as_ref().map(ProtoRepr::build),
            gas_adjuster: self.gas_adjuster_config.as_ref().map(ProtoRepr::build),
            object_store: self.object_store_config.as_ref().map(ProtoRepr::build),
            consensus: self.consensus_config.as_ref().map(ProtoFmt::build),
            base_token_fetcher: self
                .base_token_fetcher_config
                .as_ref()
                .map(ProtoRepr::build),
        }
    }
=======
    pub observability: Option<ObservabilityConfig>,
    pub snapshot_creator: Option<SnapshotsCreatorConfig>,
>>>>>>> 99d90ee4
}

#[derive(Debug)]
pub struct Secrets {
    pub consensus: Option<consensus::Secrets>,
}

impl ProtoFmt for Secrets {
    type Proto = proto::Secrets;
    fn read(r: &Self::Proto) -> anyhow::Result<Self> {
        Ok(Self {
            consensus: read_optional(&r.consensus).context("consensus")?,
        })
    }

    fn build(&self) -> Self::Proto {
        Self::Proto {
            consensus: self.consensus.as_ref().map(|x| x.build()),
        }
    }
}

impl TempConfigStore {
    pub fn general(&self) -> GeneralConfig {
        GeneralConfig {
            postgres_config: self.postgres_config.clone(),
            api_config: self.api_config.clone(),
            contract_verifier: self.contract_verifier.clone(),
            circuit_breaker_config: self.circuit_breaker_config.clone(),
            mempool_config: self.mempool_config.clone(),
            operations_manager_config: self.operations_manager_config.clone(),
            state_keeper_config: self.state_keeper_config.clone(),
            house_keeper_config: self.house_keeper_config.clone(),
            proof_compressor_config: self.fri_proof_compressor_config.clone(),
            prover_config: self.fri_prover_config.clone(),
            prover_gateway: self.fri_prover_gateway_config.clone(),
            witness_vector_generator: self.fri_witness_vector_generator.clone(),
            prover_group_config: self.fri_prover_group_config.clone(),
            witness_generator: self.fri_witness_generator_config.clone(),
            prometheus_config: self.prometheus_config.clone(),
            proof_data_handler_config: self.proof_data_handler_config.clone(),
            db_config: self.db_config.clone(),
            eth: self.eth_sender_config.clone(),
            snapshot_creator: self.snapshot_creator.clone(),
            observability: self.observability.clone(),
        }
    }

    #[allow(deprecated)]
    pub fn wallets(&self) -> Wallets {
        let eth_sender = self.eth_sender_config.as_ref().and_then(|x| {
            x.sender.as_ref().and_then(|sender| {
                let operator = sender
                    .private_key()
                    .and_then(|operator| Wallet::from_private_key(operator, None).ok());
                let blob_operator = sender
                    .private_key_blobs()
                    .and_then(|operator| Wallet::from_private_key(operator, None).ok());
                operator.map(|operator| EthSender {
                    operator,
                    blob_operator,
                })
            })
        });
        let state_keeper = self
            .state_keeper_config
            .as_ref()
            .map(|state_keeper| StateKeeper {
                fee_account: AddressWallet::from_address(
                    state_keeper
                        .fee_account_addr
                        .expect("Must be presented in env variables"),
                ),
            });
        Wallets {
            eth_sender,
            state_keeper,
        }
    }
}<|MERGE_RESOLUTION|>--- conflicted
+++ resolved
@@ -64,104 +64,9 @@
     pub eth_watch_config: Option<ETHWatchConfig>,
     pub gas_adjuster_config: Option<GasAdjusterConfig>,
     pub object_store_config: Option<ObjectStoreConfig>,
-<<<<<<< HEAD
-    pub consensus_config: Option<consensus::Config>,
-    pub base_token_fetcher_config: Option<BaseTokenFetcherConfig>,
-}
-
-impl ProtoFmt for TempConfigStore {
-    type Proto = proto::TempConfigStore;
-    fn read(r: &Self::Proto) -> anyhow::Result<Self> {
-        Ok(Self {
-            postgres_config: read_optional_repr(&r.postgres).context("postgres")?,
-            health_check_config: read_optional_repr(&r.health_check).context("health_check")?,
-            merkle_tree_api_config: read_optional_repr(&r.merkle_tree_api)
-                .context("merkle_tree_api")?,
-            web3_json_rpc_config: read_optional_repr(&r.web3_json_rpc).context("web3_json_rpc")?,
-            circuit_breaker_config: read_optional_repr(&r.circuit_breaker)
-                .context("circuit_breaker")?,
-            mempool_config: read_optional_repr(&r.mempool).context("mempool")?,
-            network_config: read_optional_repr(&r.network).context("network")?,
-            operations_manager_config: read_optional_repr(&r.operations_manager)
-                .context("operations_manager")?,
-            state_keeper_config: read_optional_repr(&r.state_keeper).context("state_keeper")?,
-            house_keeper_config: read_optional_repr(&r.house_keeper).context("house_keeper")?,
-            fri_proof_compressor_config: read_optional_repr(&r.fri_proof_compressor)
-                .context("fri_proof_compressor")?,
-            fri_prover_config: read_optional_repr(&r.fri_prover).context("fri_prover")?,
-            fri_prover_group_config: read_optional_repr(&r.fri_prover_group)
-                .context("fri_prover_group")?,
-            fri_witness_generator_config: read_optional_repr(&r.fri_witness_generator)
-                .context("fri_witness_generator")?,
-            prometheus_config: read_optional_repr(&r.prometheus).context("prometheus")?,
-            proof_data_handler_config: read_optional_repr(&r.proof_data_handler)
-                .context("proof_data_handler")?,
-            witness_generator_config: read_optional_repr(&r.witness_generator)
-                .context("witness_generator")?,
-            api_config: read_optional_repr(&r.api).context("api")?,
-            contracts_config: read_optional_repr(&r.contracts).context("contracts")?,
-            db_config: read_optional_repr(&r.db).context("db")?,
-            eth_client_config: read_optional_repr(&r.eth_client).context("eth_client")?,
-            eth_sender_config: read_optional_repr(&r.eth_sender).context("eth_sender")?,
-            eth_watch_config: read_optional_repr(&r.eth_watch).context("eth_watch")?,
-            gas_adjuster_config: read_optional_repr(&r.gas_adjuster).context("gas_adjuster")?,
-            object_store_config: read_optional_repr(&r.object_store).context("object_store")?,
-            consensus_config: read_optional(&r.consensus).context("consensus")?,
-            base_token_fetcher_config: read_optional_repr(&r.base_token_fetcher)
-                .context("base_token_fetcher")?,
-        })
-    }
-
-    fn build(&self) -> Self::Proto {
-        Self::Proto {
-            postgres: self.postgres_config.as_ref().map(ProtoRepr::build),
-            health_check: self.health_check_config.as_ref().map(ProtoRepr::build),
-            merkle_tree_api: self.merkle_tree_api_config.as_ref().map(ProtoRepr::build),
-            web3_json_rpc: self.web3_json_rpc_config.as_ref().map(ProtoRepr::build),
-            circuit_breaker: self.circuit_breaker_config.as_ref().map(ProtoRepr::build),
-            mempool: self.mempool_config.as_ref().map(ProtoRepr::build),
-            network: self.network_config.as_ref().map(ProtoRepr::build),
-            operations_manager: self
-                .operations_manager_config
-                .as_ref()
-                .map(ProtoRepr::build),
-            state_keeper: self.state_keeper_config.as_ref().map(ProtoRepr::build),
-            house_keeper: self.house_keeper_config.as_ref().map(ProtoRepr::build),
-            fri_proof_compressor: self
-                .fri_proof_compressor_config
-                .as_ref()
-                .map(ProtoRepr::build),
-            fri_prover: self.fri_prover_config.as_ref().map(ProtoRepr::build),
-            fri_prover_group: self.fri_prover_group_config.as_ref().map(ProtoRepr::build),
-            fri_witness_generator: self
-                .fri_witness_generator_config
-                .as_ref()
-                .map(ProtoRepr::build),
-            prometheus: self.prometheus_config.as_ref().map(ProtoRepr::build),
-            proof_data_handler: self
-                .proof_data_handler_config
-                .as_ref()
-                .map(ProtoRepr::build),
-            witness_generator: self.witness_generator_config.as_ref().map(ProtoRepr::build),
-            api: self.api_config.as_ref().map(ProtoRepr::build),
-            contracts: self.contracts_config.as_ref().map(ProtoRepr::build),
-            db: self.db_config.as_ref().map(ProtoRepr::build),
-            eth_client: self.eth_client_config.as_ref().map(ProtoRepr::build),
-            eth_sender: self.eth_sender_config.as_ref().map(ProtoRepr::build),
-            eth_watch: self.eth_watch_config.as_ref().map(ProtoRepr::build),
-            gas_adjuster: self.gas_adjuster_config.as_ref().map(ProtoRepr::build),
-            object_store: self.object_store_config.as_ref().map(ProtoRepr::build),
-            consensus: self.consensus_config.as_ref().map(ProtoFmt::build),
-            base_token_fetcher: self
-                .base_token_fetcher_config
-                .as_ref()
-                .map(ProtoRepr::build),
-        }
-    }
-=======
     pub observability: Option<ObservabilityConfig>,
     pub snapshot_creator: Option<SnapshotsCreatorConfig>,
->>>>>>> 99d90ee4
+    pub base_token_fetcher: Option<BaseTokenFetcherConfig>,
 }
 
 #[derive(Debug)]
@@ -207,6 +112,7 @@
             eth: self.eth_sender_config.clone(),
             snapshot_creator: self.snapshot_creator.clone(),
             observability: self.observability.clone(),
+            base_token_fetcher: self.base_token_fetcher.clone(),
         }
     }
 
