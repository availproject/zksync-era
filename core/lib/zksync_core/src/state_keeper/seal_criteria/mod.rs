--- conflicted
+++ resolved
@@ -127,15 +127,9 @@
 pub trait IoSealCriteria {
     /// Checks whether an L1 batch should be sealed (i.e., regardless of metrics
     /// related to transaction execution) given the provided `manager` state.
-<<<<<<< HEAD
     fn should_seal_l1_batch(&mut self, manager: &UpdatesManager) -> bool;
-    /// Checks whether a miniblock should be sealed given the provided `manager` state.
-    fn should_seal_miniblock(&mut self, manager: &UpdatesManager) -> bool;
-=======
-    fn should_seal_l1_batch_unconditionally(&mut self, manager: &UpdatesManager) -> bool;
     /// Checks whether an L2 block should be sealed given the provided `manager` state.
     fn should_seal_l2_block(&mut self, manager: &UpdatesManager) -> bool;
->>>>>>> 34179412
 }
 
 #[derive(Debug, Clone, Copy)]
