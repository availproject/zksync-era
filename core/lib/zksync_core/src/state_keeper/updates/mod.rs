use multivm::{
    interface::{FinishedL1Batch, L1BatchEnv, SystemEnv, VmExecutionResultAndLogs},
    utils::get_batch_base_fee,
};
use zksync_contracts::BaseSystemContractsHashes;
use zksync_types::{
    block::BlockGasCount, fee_model::BatchFeeInput,
    storage_writes_deduplicator::StorageWritesDeduplicator,
    tx::tx_execution_info::ExecutionMetrics, vm_trace::Call, Address, L1BatchNumber,
    MiniblockNumber, ProtocolVersionId, Transaction,
};
use zksync_utils::bytecode::CompressedBytecodeInfo;

pub(crate) use self::{l1_batch_updates::L1BatchUpdates, miniblock_updates::MiniblockUpdates};
use super::{
    io::{IoCursor, MiniblockParams},
    metrics::BATCH_TIP_METRICS,
};
use crate::state_keeper::types::ExecutionMetricsForCriteria;

pub mod l1_batch_updates;
pub mod miniblock_updates;

/// Most of the information needed to seal the l1 batch/mini-block is contained within the VM,
/// things that are not captured there are accumulated externally.
/// `MiniblockUpdates` keeps updates for the pending mini-block.
/// `L1BatchUpdates` keeps updates for the already sealed mini-blocks of the pending L1 batch.
/// `UpdatesManager` manages the state of both of these accumulators to be consistent
/// and provides information about the pending state of the current L1 batch.
#[derive(Debug)]
pub struct UpdatesManager {
    batch_timestamp: u64,
    fee_account_address: Address,
    batch_fee_input: BatchFeeInput,
    base_fee_per_gas: u64,
    base_system_contract_hashes: BaseSystemContractsHashes,
    protocol_version: ProtocolVersionId,
    pub l1_batch: L1BatchUpdates,
    pub miniblock: MiniblockUpdates,
    pub storage_writes_deduplicator: StorageWritesDeduplicator,
}

impl UpdatesManager {
    pub(crate) fn new(l1_batch_env: &L1BatchEnv, system_env: &SystemEnv) -> Self {
        let protocol_version = system_env.version;
        Self {
            batch_timestamp: l1_batch_env.timestamp,
            fee_account_address: l1_batch_env.fee_account,
            batch_fee_input: l1_batch_env.fee_input,
            base_fee_per_gas: get_batch_base_fee(l1_batch_env, protocol_version.into()),
            protocol_version,
            base_system_contract_hashes: system_env.base_system_smart_contracts.hashes(),
            l1_batch: L1BatchUpdates::new(l1_batch_env.number),
            miniblock: MiniblockUpdates::new(
                l1_batch_env.first_l2_block.timestamp,
                MiniblockNumber(l1_batch_env.first_l2_block.number),
                l1_batch_env.first_l2_block.prev_block_hash,
                l1_batch_env.first_l2_block.max_virtual_blocks_to_create,
                protocol_version,
            ),
            storage_writes_deduplicator: StorageWritesDeduplicator::new(),
        }
    }

    pub(crate) fn batch_timestamp(&self) -> u64 {
        self.batch_timestamp
    }

    pub(crate) fn base_system_contract_hashes(&self) -> BaseSystemContractsHashes {
        self.base_system_contract_hashes
    }

    pub(crate) fn io_cursor(&self) -> IoCursor {
        IoCursor {
            next_miniblock: self.miniblock.number + 1,
            prev_miniblock_hash: self.miniblock.get_miniblock_hash(),
            prev_miniblock_timestamp: self.miniblock.timestamp,
            l1_batch: self.l1_batch.number,
        }
    }

    pub(crate) fn seal_miniblock_command(
        &self,
<<<<<<< HEAD
        l1_batch_number: L1BatchNumber,
        miniblock_number: MiniblockNumber,
        l2_shared_bridge_addr: Address,
=======
        l2_erc20_bridge_addr: Address,
>>>>>>> f7c5c142
        pre_insert_txs: bool,
    ) -> MiniblockSealCommand {
        MiniblockSealCommand {
            l1_batch_number: self.l1_batch.number,
            miniblock: self.miniblock.clone(),
            first_tx_index: self.l1_batch.executed_transactions.len(),
            fee_account_address: self.fee_account_address,
            fee_input: self.batch_fee_input,
            base_fee_per_gas: self.base_fee_per_gas,
            base_system_contracts_hashes: self.base_system_contract_hashes,
            protocol_version: Some(self.protocol_version),
            l2_shared_bridge_addr,
            pre_insert_txs,
        }
    }

    pub(crate) fn protocol_version(&self) -> ProtocolVersionId {
        self.protocol_version
    }

    pub(crate) fn extend_from_executed_transaction(
        &mut self,
        tx: Transaction,
        tx_execution_result: VmExecutionResultAndLogs,
        compressed_bytecodes: Vec<CompressedBytecodeInfo>,
        tx_l1_gas_this_tx: BlockGasCount,
        execution_metrics: ExecutionMetrics,
        call_traces: Vec<Call>,
    ) {
        self.storage_writes_deduplicator
            .apply(&tx_execution_result.logs.storage_logs);
        self.miniblock.extend_from_executed_transaction(
            tx,
            tx_execution_result,
            tx_l1_gas_this_tx,
            execution_metrics,
            compressed_bytecodes,
            call_traces,
        );
    }

    pub(crate) fn finish_batch(&mut self, finished_batch: FinishedL1Batch) {
        assert!(
            self.l1_batch.finished.is_none(),
            "Cannot finish already finished batch"
        );

        let result = &finished_batch.block_tip_execution_result;
        let batch_tip_metrics = ExecutionMetricsForCriteria::new(None, result);

        let before = self.storage_writes_deduplicator.metrics();
        self.storage_writes_deduplicator
            .apply(&result.logs.storage_logs);
        let after = self.storage_writes_deduplicator.metrics();
        BATCH_TIP_METRICS.observe_writes_metrics(&before, &after, self.protocol_version());

        self.miniblock.extend_from_fictive_transaction(
            result.clone(),
            batch_tip_metrics.l1_gas,
            batch_tip_metrics.execution_metrics,
        );
        self.l1_batch.finished = Some(finished_batch);
    }

    /// Pushes a new miniblock with the specified timestamp into this manager. The previously
    /// held miniblock is considered sealed and is used to extend the L1 batch data.
    pub(crate) fn push_miniblock(&mut self, miniblock_params: MiniblockParams) {
        let new_miniblock_updates = MiniblockUpdates::new(
            miniblock_params.timestamp,
            self.miniblock.number + 1,
            self.miniblock.get_miniblock_hash(),
            miniblock_params.virtual_blocks,
            self.protocol_version,
        );
        let old_miniblock_updates = std::mem::replace(&mut self.miniblock, new_miniblock_updates);
        self.l1_batch
            .extend_from_sealed_miniblock(old_miniblock_updates);
    }

    pub(crate) fn pending_executed_transactions_len(&self) -> usize {
        self.l1_batch.executed_transactions.len() + self.miniblock.executed_transactions.len()
    }

    pub(crate) fn pending_l1_gas_count(&self) -> BlockGasCount {
        self.l1_batch.l1_gas_count + self.miniblock.l1_gas_count
    }

    pub(crate) fn pending_execution_metrics(&self) -> ExecutionMetrics {
        self.l1_batch.block_execution_metrics + self.miniblock.block_execution_metrics
    }

    pub(crate) fn pending_txs_encoding_size(&self) -> usize {
        self.l1_batch.txs_encoding_size + self.miniblock.txs_encoding_size
    }
}

/// Command to seal a miniblock containing all necessary data for it.
#[derive(Debug)]
pub(crate) struct MiniblockSealCommand {
    pub l1_batch_number: L1BatchNumber,
    pub miniblock: MiniblockUpdates,
    pub first_tx_index: usize,
    pub fee_account_address: Address,
    pub fee_input: BatchFeeInput,
    pub base_fee_per_gas: u64,
    pub base_system_contracts_hashes: BaseSystemContractsHashes,
    pub protocol_version: Option<ProtocolVersionId>,
    pub l2_shared_bridge_addr: Address,
    /// Whether transactions should be pre-inserted to DB.
    /// Should be set to `true` for EN's IO as EN doesn't store transactions in DB
    /// before they are included into miniblocks.
    pub pre_insert_txs: bool,
}

#[cfg(test)]
mod tests {
    use super::*;
    use crate::{
        gas_tracker::new_block_gas_count,
        state_keeper::tests::{
            create_execution_result, create_transaction, create_updates_manager,
        },
    };

    #[test]
    fn apply_miniblock() {
        // Init accumulators.
        let mut updates_manager = create_updates_manager();
        assert_eq!(updates_manager.pending_executed_transactions_len(), 0);

        // Apply tx.
        let tx = create_transaction(10, 100);
        updates_manager.extend_from_executed_transaction(
            tx,
            create_execution_result(0, []),
            vec![],
            new_block_gas_count(),
            ExecutionMetrics::default(),
            vec![],
        );

        // Check that only pending state is updated.
        assert_eq!(updates_manager.pending_executed_transactions_len(), 1);
        assert_eq!(updates_manager.miniblock.executed_transactions.len(), 1);
        assert_eq!(updates_manager.l1_batch.executed_transactions.len(), 0);

        // Seal miniblock.
        updates_manager.push_miniblock(MiniblockParams {
            timestamp: 2,
            virtual_blocks: 1,
        });

        // Check that L1 batch updates are the same with the pending state
        // and miniblock updates are empty.
        assert_eq!(updates_manager.pending_executed_transactions_len(), 1);
        assert_eq!(updates_manager.miniblock.executed_transactions.len(), 0);
        assert_eq!(updates_manager.l1_batch.executed_transactions.len(), 1);
    }
}<|MERGE_RESOLUTION|>--- conflicted
+++ resolved
@@ -81,13 +81,7 @@
 
     pub(crate) fn seal_miniblock_command(
         &self,
-<<<<<<< HEAD
-        l1_batch_number: L1BatchNumber,
-        miniblock_number: MiniblockNumber,
         l2_shared_bridge_addr: Address,
-=======
-        l2_erc20_bridge_addr: Address,
->>>>>>> f7c5c142
         pre_insert_txs: bool,
     ) -> MiniblockSealCommand {
         MiniblockSealCommand {
