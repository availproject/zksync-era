import * as zksync from 'zksync-ethers';
import * as ethers from 'ethers';
import { Reporter } from './reporter';
import { AugmentedTransactionResponse } from './transaction-response';
import { L1Provider, RetryableL1Wallet } from './l1-provider';

/**
 * RetryProvider retries every RPC request if it detects a timeout-related issue on the server side.
 */
export class RetryProvider extends zksync.Provider {
    private readonly reporter: Reporter;
    private readonly knownTransactionHashes: Set<string> = new Set();

    constructor(_url?: string | { url: string; timeout: number }, network?: ethers.Networkish, reporter?: Reporter) {
        let url;
        if (typeof _url === 'object') {
            const fetchRequest: ethers.FetchRequest = new ethers.FetchRequest(_url.url);
            fetchRequest.timeout = _url.timeout;
            url = fetchRequest;
        } else {
            url = _url;
        }

        super(url, network);
        this.reporter = reporter ?? new Reporter();
    }

    override async send(method: string, params: any): Promise<any> {
        for (let retry = 0; retry < 50; retry++) {
            try {
                const result = await super.send(method, params);
                // If we obtained result not from the first attempt, print a warning.
                if (retry != 0) {
                    this.reporter?.debug(`Request for method ${method} took ${retry} retries to succeed`);
                }
                return result;
            } catch (err: any) {
                // Error markers observed on stage so far.
                const ignoredErrors = [
                    'timeout',
                    'etimedout',
                    'econnrefused',
                    'econnreset',
                    'bad gateway',
                    'service temporarily unavailable',
                    'nonetwork'
                ];
                const errString: string = err.toString().toLowerCase();
                const found = ignoredErrors.some((sampleErr) => errString.indexOf(sampleErr) !== -1);
                if (found) {
                    // Error is related to timeouts. Sleep a bit and try again.
                    await zksync.utils.sleep(this.pollingInterval);
                    continue;
                }
                // Re-throw any non-timeout-related error.
                throw err;
            }
        }
    }

    override _wrapTransactionResponse(txResponse: any): L2TransactionResponse {
        const base = super._wrapTransactionResponse(txResponse);
        this.knownTransactionHashes.add(base.hash);
        return new L2TransactionResponse(base, this.reporter);
    }

    override _wrapTransactionReceipt(receipt: any): zksync.types.TransactionReceipt {
        const wrapped = super._wrapTransactionReceipt(receipt);
<<<<<<< HEAD
        if (process.env.ZKSYNC_DEBUG_TX_RECEIPT)
            this.reporter.debug(
                `Obtained receipt for transaction ${receipt.transactionHash}: blockNumber=${receipt.blockNumber}, status=${receipt.status}`
            );
=======
        if (!this.knownTransactionHashes.has(receipt.transactionHash)) {
            this.knownTransactionHashes.add(receipt.transactionHash);
            this.reporter.debug(
                `Obtained receipt for L2 transaction ${receipt.transactionHash}: blockNumber=${receipt.blockNumber}, status=${receipt.status}`
            );
        }
>>>>>>> d9970414
        return wrapped;
    }
}

class L2TransactionResponse extends zksync.types.TransactionResponse implements AugmentedTransactionResponse {
    public readonly kind = 'L2';
    private isWaitingReported: boolean = false;
    private isReceiptReported: boolean = false;

    constructor(base: zksync.types.TransactionResponse, public readonly reporter: Reporter) {
        super(base, base.provider);
    }

    override async wait(confirmations?: number) {
        if (!this.isWaitingReported) {
            this.reporter.debug(
                `Started waiting for L2 transaction ${this.hash} (from=${this.from}, nonce=${this.nonce})`
            );
            this.isWaitingReported = true;
        }
        const receipt = await super.wait(confirmations);
        if (receipt !== null && !this.isReceiptReported) {
            this.reporter.debug(
                `Obtained receipt for L2 transaction ${this.hash}: blockNumber=${receipt.blockNumber}, status=${receipt.status}`
            );
            this.isReceiptReported = true;
        }
        return receipt;
    }

    override replaceableTransaction(startBlock: number): L2TransactionResponse {
        const base = super.replaceableTransaction(startBlock);
        return new L2TransactionResponse(base, this.reporter);
    }
}

/** Wallet that retries expired nonce errors for L1 transactions. */
export class RetryableWallet extends zksync.Wallet {
    constructor(privateKey: string, l2Provider: RetryProvider, l1Provider: L1Provider) {
        super(privateKey, l2Provider, l1Provider);
    }

    override ethWallet(): RetryableL1Wallet {
        return new RetryableL1Wallet(this.privateKey, <L1Provider>this._providerL1());
    }
}<|MERGE_RESOLUTION|>--- conflicted
+++ resolved
@@ -66,19 +66,12 @@
 
     override _wrapTransactionReceipt(receipt: any): zksync.types.TransactionReceipt {
         const wrapped = super._wrapTransactionReceipt(receipt);
-<<<<<<< HEAD
-        if (process.env.ZKSYNC_DEBUG_TX_RECEIPT)
-            this.reporter.debug(
-                `Obtained receipt for transaction ${receipt.transactionHash}: blockNumber=${receipt.blockNumber}, status=${receipt.status}`
-            );
-=======
         if (!this.knownTransactionHashes.has(receipt.transactionHash)) {
             this.knownTransactionHashes.add(receipt.transactionHash);
             this.reporter.debug(
                 `Obtained receipt for L2 transaction ${receipt.transactionHash}: blockNumber=${receipt.blockNumber}, status=${receipt.status}`
             );
         }
->>>>>>> d9970414
         return wrapped;
     }
 }
