--- conflicted
+++ resolved
@@ -602,8 +602,7 @@
         &mut self,
         storage: &mut Connection<'_, Core>,
         from_addr: Option<Address>,
-<<<<<<< HEAD
-    ) -> Result<u64, ETHSenderError> {
+    ) -> Result<u64, EthSenderError> {
         let no_unsent_txs = storage
             .eth_sender_dal()
             .get_unsent_txs()
@@ -611,9 +610,6 @@
             .unwrap()
             .is_empty();
 
-=======
-    ) -> Result<u64, EthSenderError> {
->>>>>>> 560074f0
         let db_nonce = storage
             .eth_sender_dal()
             .get_next_nonce(from_addr)
