use std::fmt;

use anyhow::Context;
use zksync_contracts::{getters_contract, state_transition_manager_contract, verifier_contract};
use zksync_eth_client::{
    clients::{DynClient, L1},
    CallFunctionArgs, ClientError, ContractCallError, EnrichedClientError, EnrichedClientResult,
    EthInterface,
};
use zksync_types::{
    ethabi::Contract,
    web3::{BlockId, BlockNumber, FilterBuilder, Log},
    Address, SLChainId, H256, U256,
};

/// L1 client functionality used by [`EthWatch`](crate::EthWatch) and constituent event processors.
#[async_trait::async_trait]
pub trait EthClient: 'static + fmt::Debug + Send + Sync {
    /// Returns events in a given block range.
    async fn get_events(
        &self,
        from: BlockNumber,
        to: BlockNumber,
        topic1: H256,
        topic2: Option<H256>,
        retries_left: usize,
    ) -> EnrichedClientResult<Vec<Log>>;
    /// Returns finalized L1 block number.
    async fn finalized_block_number(&self) -> EnrichedClientResult<u64>;

    async fn get_total_priority_txs(&self) -> Result<u64, ContractCallError>;
    /// Returns scheduler verification key hash by verifier address.
    async fn scheduler_vk_hash(&self, verifier_address: Address)
        -> Result<H256, ContractCallError>;
    /// Returns upgrade diamond cut by packed protocol version.
    async fn diamond_cut_by_version(
        &self,
        packed_version: H256,
    ) -> EnrichedClientResult<Option<Vec<u8>>>;

    async fn chain_id(&self) -> EnrichedClientResult<SLChainId>;
}

pub const RETRY_LIMIT: usize = 5;
const TOO_MANY_RESULTS_INFURA: &str = "query returned more than";
const TOO_MANY_RESULTS_ALCHEMY: &str = "response size exceeded";
const TOO_MANY_RESULTS_RETH: &str = "query exceeds max block range";

/// Implementation of [`EthClient`] based on HTTP JSON-RPC (encapsulated via [`EthInterface`]).
#[derive(Debug, Clone)]
pub struct EthHttpQueryClient {
    client: Box<DynClient<L1>>,
    diamond_proxy_addr: Address,
    governance_address: Address,
    new_upgrade_cut_data_signature: H256,
    // Only present for post-shared bridge chains.
    state_transition_manager_address: Option<Address>,
    chain_admin_address: Option<Address>,
    verifier_contract_abi: Contract,
    getters_contract_abi: Contract,
    confirmations_for_eth_event: Option<u64>,
}

impl EthHttpQueryClient {
    pub fn new(
        client: Box<DynClient<L1>>,
        diamond_proxy_addr: Address,
        state_transition_manager_address: Option<Address>,
        chain_admin_address: Option<Address>,
        governance_address: Address,
        confirmations_for_eth_event: Option<u64>,
    ) -> Self {
        tracing::debug!(
            "New eth client, ZKsync addr: {:x}, governance addr: {:?}",
            diamond_proxy_addr,
            governance_address
        );
        Self {
            client: client.for_component("watch"),
            diamond_proxy_addr,
            state_transition_manager_address,
            chain_admin_address,
            governance_address,
            new_upgrade_cut_data_signature: state_transition_manager_contract()
                .event("NewUpgradeCutData")
                .context("NewUpgradeCutData event is missing in ABI")
                .unwrap()
                .signature(),
            verifier_contract_abi: verifier_contract(),
            getters_contract_abi: getters_contract(),
            confirmations_for_eth_event,
        }
    }

    fn get_default_address_list(&self) -> Vec<Address> {
        [
            Some(self.diamond_proxy_addr),
            Some(self.governance_address),
            self.state_transition_manager_address,
            self.chain_admin_address,
        ]
        .into_iter()
        .flatten()
        .collect()
    }

    #[async_recursion::async_recursion]
    async fn get_events_inner(
        &self,
        from: BlockNumber,
        to: BlockNumber,
<<<<<<< HEAD
        topics1: H256,
        topic2: Option<H256>,
        addresses: &[Address],
=======
        topics1: Option<Vec<H256>>,
        topics2: Option<Vec<H256>>,
        addresses: Option<Vec<Address>>,
>>>>>>> f985e41f
        retries_left: usize,
    ) -> EnrichedClientResult<Vec<Log>> {
        let mut builder = FilterBuilder::default()
            .from_block(from)
            .to_block(to)
<<<<<<< HEAD
            .topics(Some(vec![topics1]), topic2.map(|x| vec![x]), None, None)
            .address(addresses.to_owned())
            .build();
=======
            .topics(topics1.clone(), topics2.clone(), None, None);
        if let Some(addresses) = addresses.clone() {
            builder = builder.address(addresses);
        }
        let filter = builder.build();
>>>>>>> f985e41f
        let mut result = self.client.logs(&filter).await;

        // This code is compatible with both Infura and Alchemy API providers.
        // Note: we don't handle rate-limits here - assumption is that we're never going to hit them.
        if let Err(err) = &result {
            tracing::warn!("Provider returned error message: {err}");
            let err_message = err.as_ref().to_string();
            let err_code = if let ClientError::Call(err) = err.as_ref() {
                Some(err.code())
            } else {
                None
            };

            let should_retry = |err_code, err_message: String| {
                // All of these can be emitted by either API provider.
                err_code == Some(-32603)             // Internal error
                    || err_message.contains("failed")    // Server error
                    || err_message.contains("timed out") // Time-out error
            };

            // check whether the error is related to having too many results
            if err_message.contains(TOO_MANY_RESULTS_INFURA)
                || err_message.contains(TOO_MANY_RESULTS_ALCHEMY)
                || err_message.contains(TOO_MANY_RESULTS_RETH)
            {
                // get the numeric block ids
                let from_number = match from {
                    BlockNumber::Number(num) => num,
                    _ => {
                        // invalid variant
                        return result;
                    }
                };
                let to_number = match to {
                    BlockNumber::Number(num) => num,
                    BlockNumber::Latest => self.client.block_number().await?,
                    _ => {
                        // invalid variant
                        return result;
                    }
                };

                // divide range into two halves and recursively fetch them
                let mid = (from_number + to_number) / 2;

                // safety check to prevent infinite recursion (quite unlikely)
                if from_number >= mid {
                    tracing::warn!("Infinite recursion detected while getting events: from_number={from_number:?}, mid={mid:?}");
                    return result;
                }

                tracing::warn!("Splitting block range in half: {from:?} - {mid:?} - {to:?}");
                let mut first_half = self
<<<<<<< HEAD
                    .get_events(from, BlockNumber::Number(mid), topics1, topic2, RETRY_LIMIT)
                    .await?;
                let mut second_half = self
                    .get_events(
                        BlockNumber::Number(mid + 1u64),
                        to,
                        topics1,
                        topic2,
=======
                    .get_events_inner(
                        from,
                        BlockNumber::Number(mid),
                        topics1.clone(),
                        topics2.clone(),
                        addresses.clone(),
                        RETRY_LIMIT,
                    )
                    .await?;
                let mut second_half = self
                    .get_events_inner(
                        BlockNumber::Number(mid + 1u64),
                        to,
                        topics1,
                        topics2,
                        addresses,
>>>>>>> f985e41f
                        RETRY_LIMIT,
                    )
                    .await?;

                first_half.append(&mut second_half);
                result = Ok(first_half);
            } else if should_retry(err_code, err_message) && retries_left > 0 {
                tracing::warn!("Retrying. Retries left: {retries_left}");
                result = self
<<<<<<< HEAD
                    .get_events(from, to, topics1, topic2, retries_left - 1)
=======
                    .get_events_inner(from, to, topics1, topics2, addresses, retries_left - 1)
>>>>>>> f985e41f
                    .await;
            }
        }

        result
    }
}

#[async_trait::async_trait]
impl EthClient for EthHttpQueryClient {
    async fn scheduler_vk_hash(
        &self,
        verifier_address: Address,
    ) -> Result<H256, ContractCallError> {
        // New verifier returns the hash of the verification key.
        CallFunctionArgs::new("verificationKeyHash", ())
            .for_contract(verifier_address, &self.verifier_contract_abi)
            .call(&self.client)
            .await
    }

    async fn diamond_cut_by_version(
        &self,
        packed_version: H256,
    ) -> EnrichedClientResult<Option<Vec<u8>>> {
        const LOOK_BACK_BLOCK_RANGE: u64 = 1_000_000;

        let to_block = self.client.block_number().await?;
        let from_block = to_block.saturating_sub((LOOK_BACK_BLOCK_RANGE - 1).into());

        let logs = self
            .get_events(
                from_block.into(),
                to_block.into(),
<<<<<<< HEAD
                self.new_upgrade_cut_data_signature,
                Some(packed_version),
=======
                Some(vec![self.new_upgrade_cut_data_signature]),
                Some(vec![packed_version]),
                Some(vec![state_transition_manager_address]),
>>>>>>> f985e41f
                RETRY_LIMIT,
            )
            .await?;

        Ok(logs.into_iter().next().map(|log| log.data.0))
    }

    async fn get_events(
        &self,
        from: BlockNumber,
        to: BlockNumber,
        topic1: H256,
        topic2: Option<H256>,
        retries_left: usize,
    ) -> EnrichedClientResult<Vec<Log>> {
        self.get_events_inner(
            from,
            to,
<<<<<<< HEAD
            topic1,
            topic2,
            &self.get_default_address_list(),
=======
            Some(self.topics.clone()),
            None,
            Some(self.get_default_address_list()),
>>>>>>> f985e41f
            retries_left,
        )
        .await
    }

    async fn finalized_block_number(&self) -> EnrichedClientResult<u64> {
        if let Some(confirmations) = self.confirmations_for_eth_event {
            let latest_block_number = self.client.block_number().await?.as_u64();
            Ok(latest_block_number.saturating_sub(confirmations))
        } else {
            let block = self
                .client
                .block(BlockId::Number(BlockNumber::Finalized))
                .await?
                .ok_or_else(|| {
                    let err = ClientError::Custom("Finalized block must be present on L1".into());
                    EnrichedClientError::new(err, "block")
                })?;
            let block_number = block.number.ok_or_else(|| {
                let err = ClientError::Custom("Finalized block must contain number".into());
                EnrichedClientError::new(err, "block").with_arg("block", &block)
            })?;
            Ok(block_number.as_u64())
        }
    }

    async fn get_total_priority_txs(&self) -> Result<u64, ContractCallError> {
        CallFunctionArgs::new("getTotalPriorityTxs", ())
            .for_contract(self.diamond_proxy_addr, &self.getters_contract_abi)
            .call(&self.client)
            .await
            .map(|x: U256| x.try_into().unwrap())
    }

    async fn chain_id(&self) -> EnrichedClientResult<SLChainId> {
        Ok(self.client.fetch_chain_id().await?)
    }
}<|MERGE_RESOLUTION|>--- conflicted
+++ resolved
@@ -22,7 +22,6 @@
         from: BlockNumber,
         to: BlockNumber,
         topic1: H256,
-        topic2: Option<H256>,
         retries_left: usize,
     ) -> EnrichedClientResult<Vec<Log>>;
     /// Returns finalized L1 block number.
@@ -109,31 +108,19 @@
         &self,
         from: BlockNumber,
         to: BlockNumber,
-<<<<<<< HEAD
-        topics1: H256,
-        topic2: Option<H256>,
-        addresses: &[Address],
-=======
         topics1: Option<Vec<H256>>,
         topics2: Option<Vec<H256>>,
         addresses: Option<Vec<Address>>,
->>>>>>> f985e41f
         retries_left: usize,
     ) -> EnrichedClientResult<Vec<Log>> {
         let mut builder = FilterBuilder::default()
             .from_block(from)
             .to_block(to)
-<<<<<<< HEAD
-            .topics(Some(vec![topics1]), topic2.map(|x| vec![x]), None, None)
-            .address(addresses.to_owned())
-            .build();
-=======
             .topics(topics1.clone(), topics2.clone(), None, None);
         if let Some(addresses) = addresses.clone() {
             builder = builder.address(addresses);
         }
         let filter = builder.build();
->>>>>>> f985e41f
         let mut result = self.client.logs(&filter).await;
 
         // This code is compatible with both Infura and Alchemy API providers.
@@ -187,16 +174,6 @@
 
                 tracing::warn!("Splitting block range in half: {from:?} - {mid:?} - {to:?}");
                 let mut first_half = self
-<<<<<<< HEAD
-                    .get_events(from, BlockNumber::Number(mid), topics1, topic2, RETRY_LIMIT)
-                    .await?;
-                let mut second_half = self
-                    .get_events(
-                        BlockNumber::Number(mid + 1u64),
-                        to,
-                        topics1,
-                        topic2,
-=======
                     .get_events_inner(
                         from,
                         BlockNumber::Number(mid),
@@ -213,7 +190,6 @@
                         topics1,
                         topics2,
                         addresses,
->>>>>>> f985e41f
                         RETRY_LIMIT,
                     )
                     .await?;
@@ -223,11 +199,7 @@
             } else if should_retry(err_code, err_message) && retries_left > 0 {
                 tracing::warn!("Retrying. Retries left: {retries_left}");
                 result = self
-<<<<<<< HEAD
-                    .get_events(from, to, topics1, topic2, retries_left - 1)
-=======
                     .get_events_inner(from, to, topics1, topics2, addresses, retries_left - 1)
->>>>>>> f985e41f
                     .await;
             }
         }
@@ -255,21 +227,20 @@
     ) -> EnrichedClientResult<Option<Vec<u8>>> {
         const LOOK_BACK_BLOCK_RANGE: u64 = 1_000_000;
 
+        let Some(state_transition_manager_address) = self.state_transition_manager_address else {
+            return Ok(None);
+        };
+
         let to_block = self.client.block_number().await?;
         let from_block = to_block.saturating_sub((LOOK_BACK_BLOCK_RANGE - 1).into());
 
         let logs = self
-            .get_events(
+            .get_events_inner(
                 from_block.into(),
                 to_block.into(),
-<<<<<<< HEAD
-                self.new_upgrade_cut_data_signature,
-                Some(packed_version),
-=======
                 Some(vec![self.new_upgrade_cut_data_signature]),
                 Some(vec![packed_version]),
                 Some(vec![state_transition_manager_address]),
->>>>>>> f985e41f
                 RETRY_LIMIT,
             )
             .await?;
@@ -281,22 +252,14 @@
         &self,
         from: BlockNumber,
         to: BlockNumber,
-        topic1: H256,
-        topic2: Option<H256>,
         retries_left: usize,
     ) -> EnrichedClientResult<Vec<Log>> {
         self.get_events_inner(
             from,
             to,
-<<<<<<< HEAD
-            topic1,
-            topic2,
-            &self.get_default_address_list(),
-=======
             Some(self.topics.clone()),
             None,
             Some(self.get_default_address_list()),
->>>>>>> f985e41f
             retries_left,
         )
         .await
