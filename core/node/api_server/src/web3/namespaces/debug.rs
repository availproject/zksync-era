use anyhow::Context as _;
use zksync_dal::{CoreDal, DalError};
use zksync_multivm::interface::{Call, CallType, ExecutionResult, OneshotTracingParams};
use zksync_system_constants::MAX_ENCODED_TX_SIZE;
use zksync_types::{
    api::{
        BlockId, BlockNumber, CallTracerOption, CallTracerResult, DebugCall, DebugCallType,
        ResultDebugCall, SupportedTracers, TracerConfig,
    },
    debug_flat_call::{Action, CallResult, DebugCallFlat},
    fee_model::BatchFeeInput,
    l2::L2Tx,
    transaction_request::CallRequest,
    web3, H256, U256,
};
use zksync_web3_decl::error::Web3Error;

use crate::{
    execution_sandbox::SandboxAction,
    web3::{backend_jsonrpsee::MethodTracer, state::RpcState},
};

#[derive(Debug, Clone)]
pub(crate) struct DebugNamespace {
    batch_fee_input: BatchFeeInput,
    state: RpcState,
}

impl DebugNamespace {
    pub async fn new(state: RpcState) -> anyhow::Result<Self> {
        let fee_input_provider = &state.tx_sender.0.batch_fee_input_provider;
        // FIXME (PLA-1033): use the fee input provider instead of a constant value
        let batch_fee_input = fee_input_provider
            .get_batch_fee_input_scaled(
                state.api_config.estimate_gas_scale_factor,
                state.api_config.estimate_gas_scale_factor,
            )
            .await
            .context("cannot get batch fee input")?;

        Ok(Self {
            // For now, the same scaling is used for both the L1 gas price and the pubdata price
            batch_fee_input,
            state,
        })
    }

    pub(crate) fn map_call(
        call: Call,
        index: usize,
        transaction_hash: H256,
        tracer_option: Option<TracerConfig>,
    ) -> CallTracerOption {
        let (only_top_call, flatten) = tracer_option
            .map(|options| {
                (
                    options.tracer_config.only_top_call,
                    matches!(options.tracer, SupportedTracers::FlatCallTracer),
                )
            })
            .unwrap_or((false, false));
        if flatten {
            let mut calls = vec![];
            let mut traces = vec![index];
            Self::map_flatten_call(
                call,
                &mut calls,
                &mut traces,
                only_top_call,
                index,
                transaction_hash,
            );
            CallTracerOption::FlattCallTrace(calls)
        } else {
            CallTracerOption::CallTrace(Self::map_default_call(call, only_top_call))
        }
    }
    pub(crate) fn map_default_call(call: Call, only_top_call: bool) -> DebugCall {
        let calls = if only_top_call {
            vec![]
        } else {
            call.calls
                .into_iter()
                .map(|call| Self::map_default_call(call, false))
                .collect()
        };
        let debug_type = match call.r#type {
            CallType::Call(_) => DebugCallType::Call,
            CallType::Create => DebugCallType::Create,
            CallType::NearCall => unreachable!("We have to filter our near calls before"),
        };
        DebugCall {
            r#type: debug_type,
            from: call.from,
            to: call.to,
            gas: U256::from(call.gas),
            gas_used: U256::from(call.gas_used),
            value: call.value,
            output: web3::Bytes::from(call.output),
            input: web3::Bytes::from(call.input),
            error: call.error,
            revert_reason: call.revert_reason,
            calls,
        }
    }

<<<<<<< HEAD
    fn map_flatten_call(
        call: Call,
        calls: &mut Vec<DebugCallFlat>,
        trace_address: &mut Vec<usize>,
        only_top_call: bool,
        transaction_position: usize,
        transaction_hash: H256,
    ) {
        let subtraces = call.calls.len();
        if !only_top_call {
            call.calls
                .into_iter()
                .enumerate()
                .for_each(|(number, call)| {
                    trace_address.push(number);
                    Self::map_flatten_call(
                        call,
                        calls,
                        trace_address,
                        false,
                        transaction_position,
                        transaction_hash,
                    );
                    trace_address.pop();
                });
        }
        let debug_type = match call.r#type {
            CallType::Call(_) => DebugCallType::Call,
            CallType::Create => DebugCallType::Create,
            CallType::NearCall => unreachable!("We have to filter our near calls before"),
        };

        let result = if call.error.is_none() {
            Some(CallResult {
                output: web3::Bytes::from(call.output),
                gas_used: U256::from(call.gas_used),
            })
        } else {
            None
        };

        calls.push(DebugCallFlat {
            action: Action {
                call_type: debug_type,
                from: call.from,
                to: call.to,
                gas: U256::from(call.gas),
                value: call.value,
                input: web3::Bytes::from(call.input),
            },
            result,
            subtraces,
            traceaddress: trace_address.clone(), // Clone the current trace address
            transaction_position,
            transaction_hash,
            r#type: DebugCallType::Call,
        })
    }

    fn sender_config(&self) -> &TxSenderConfig {
        &self.state.tx_sender.0.sender_config
    }

=======
>>>>>>> a2d4126f
    pub(crate) fn current_method(&self) -> &MethodTracer {
        &self.state.current_method
    }

    pub async fn debug_trace_block_impl(
        &self,
        block_id: BlockId,
        options: Option<TracerConfig>,
    ) -> Result<Vec<CallTracerResult>, Web3Error> {
        self.current_method().set_block_id(block_id);
        if matches!(block_id, BlockId::Number(BlockNumber::Pending)) {
            // See `EthNamespace::get_block_impl()` for an explanation why this check is needed.
            return Ok(vec![]);
        }

        let mut connection = self.state.acquire_connection().await?;
        let block_number = self.state.resolve_block(&mut connection, block_id).await?;
        self.current_method()
            .set_block_diff(self.state.last_sealed_l2_block.diff(block_number));

        let call_traces = connection
            .blocks_web3_dal()
            .get_traces_for_l2_block(block_number)
            .await
            .map_err(DalError::generalize)?;

        let mut calls = vec![];
        let mut flat_calls = vec![];
        for (call_trace, hash, index) in call_traces {
            match Self::map_call(call_trace, index, hash, options) {
                CallTracerOption::CallTrace(call) => {
                    calls.push(CallTracerResult::CallTrace(ResultDebugCall {
                        result: call,
                    }))
                }
                CallTracerOption::FlattCallTrace(mut call) => flat_calls.append(&mut call),
            }
        }
        if calls.is_empty() && !flat_calls.is_empty() {
            calls.push(CallTracerResult::FlattCallTrace(flat_calls))
        }

        Ok(calls)
    }

    pub async fn debug_trace_transaction_impl(
        &self,
        tx_hash: H256,
        options: Option<TracerConfig>,
    ) -> Result<Option<CallTracerOption>, Web3Error> {
        let mut connection = self.state.acquire_connection().await?;
        let call_trace = connection
            .transactions_dal()
            .get_call_trace(tx_hash)
            .await
            .map_err(DalError::generalize)?;
        Ok(call_trace
            .map(|(call_trace, hash, index)| Self::map_call(call_trace, index, hash, options)))
    }

    pub async fn debug_trace_call_impl(
        &self,
        mut request: CallRequest,
        block_id: Option<BlockId>,
        options: Option<TracerConfig>,
    ) -> Result<CallTracerOption, Web3Error> {
        let block_id = block_id.unwrap_or(BlockId::Number(BlockNumber::Pending));
        self.current_method().set_block_id(block_id);

        let only_top_call = options
            .as_ref()
            .map(|options| options.tracer_config.only_top_call)
            .unwrap_or(false);

        let mut connection = self.state.acquire_connection().await?;
        let block_args = self
            .state
            .resolve_block_args(&mut connection, block_id)
            .await?;
        self.current_method().set_block_diff(
            self.state
                .last_sealed_l2_block
                .diff_with_block_args(&block_args),
        );
        if request.gas.is_none() {
            request.gas = Some(block_args.default_eth_call_gas(&mut connection).await?);
        }
        let fee_input = if block_args.resolves_to_latest_sealed_l2_block() {
            self.batch_fee_input
        } else {
            block_args.historical_fee_input(&mut connection).await?
        };
        drop(connection);

        let call_overrides = request.get_call_overrides()?;
        let call = L2Tx::from_request(request.into(), MAX_ENCODED_TX_SIZE)?;

        let vm_permit = self
            .state
            .tx_sender
            .vm_concurrency_limiter()
            .acquire()
            .await;
        let vm_permit = vm_permit.context("cannot acquire VM permit")?;

        // We don't need properly trace if we only need top call
        let tracing_params = OneshotTracingParams {
            trace_calls: !only_top_call,
        };

        let connection = self.state.acquire_connection().await?;
        let executor = &self.state.tx_sender.0.executor;
        let result = executor
            .execute_in_sandbox(
                vm_permit,
                connection,
                SandboxAction::Call {
                    call: call.clone(),
                    fee_input,
                    enforced_base_fee: call_overrides.enforced_base_fee,
                    tracing_params,
                },
                &block_args,
                None,
            )
            .await?;

        let (output, revert_reason) = match result.vm.result {
            ExecutionResult::Success { output, .. } => (output, None),
            ExecutionResult::Revert { output } => (vec![], Some(output.to_string())),
            ExecutionResult::Halt { reason } => {
                return Err(Web3Error::SubmitTransactionError(
                    reason.to_string(),
                    vec![],
                ))
            }
        };
        let hash = tx.hash();
        let call = Call::new_high_level(
            call.common_data.fee.gas_limit.as_u64(),
            result.vm.statistics.gas_used,
            call.execute.value,
            call.execute.calldata,
            output,
            revert_reason,
            result.call_traces,
        );
        Ok(Self::map_call(call, 0, hash, options))
    }
}<|MERGE_RESOLUTION|>--- conflicted
+++ resolved
@@ -104,7 +104,6 @@
         }
     }
 
-<<<<<<< HEAD
     fn map_flatten_call(
         call: Call,
         calls: &mut Vec<DebugCallFlat>,
@@ -164,12 +163,6 @@
         })
     }
 
-    fn sender_config(&self) -> &TxSenderConfig {
-        &self.state.tx_sender.0.sender_config
-    }
-
-=======
->>>>>>> a2d4126f
     pub(crate) fn current_method(&self) -> &MethodTracer {
         &self.state.current_method
     }
@@ -307,7 +300,7 @@
                 ))
             }
         };
-        let hash = tx.hash();
+        let hash = call.hash();
         let call = Call::new_high_level(
             call.common_data.fee.gas_limit.as_u64(),
             result.vm.statistics.gas_used,
