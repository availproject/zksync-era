--- conflicted
+++ resolved
@@ -3,13 +3,8 @@
 use zksync_system_constants::DEFAULT_L2_TX_GAS_PER_PUBDATA_BYTE;
 use zksync_types::{
     api::{
-<<<<<<< HEAD
-        BlockId, BlockNumber, FeeHistory, GetLogsFilter, Transaction, TransactionId,
-        TransactionReceipt, TransactionVariant,
-=======
-        state_override::StateOverride, BlockId, BlockNumber, GetLogsFilter, Transaction,
-        TransactionId, TransactionReceipt, TransactionVariant,
->>>>>>> cf5174b5
+        state_override::StateOverride, BlockId, BlockNumber, FeeHistory, GetLogsFilter,
+        Transaction, TransactionId, TransactionReceipt, TransactionVariant,
     },
     l2::{L2Tx, TransactionType},
     transaction_request::CallRequest,
