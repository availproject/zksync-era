//! Helper module to submit transactions into the ZKsync Network.

use std::sync::Arc;

use anyhow::Context as _;
use tokio::sync::RwLock;
use zksync_config::configs::{api::Web3JsonRpcConfig, chain::StateKeeperConfig};
use zksync_dal::{
    transactions_dal::L2TxSubmissionResult, Connection, ConnectionPool, Core, CoreDal,
};
use zksync_multivm::{
<<<<<<< HEAD
    interface::{
        OneshotTracingParams, TransactionExecutionMetrics, TxExecutionArgs, TxExecutionMode,
        VmExecutionResultAndLogs,
    },
    utils::{derive_base_fee_and_gas_per_pubdata, get_max_batch_gas_limit},
=======
    interface::{OneshotTracingParams, TransactionExecutionMetrics, VmExecutionResultAndLogs},
    utils::{
        adjust_pubdata_price_for_tx, derive_base_fee_and_gas_per_pubdata, derive_overhead,
        get_max_batch_gas_limit,
    },
>>>>>>> 7a53cd1a
};
use zksync_node_fee_model::{ApiFeeInputProvider, BatchFeeModelInputProvider};
use zksync_state::PostgresStorageCaches;
use zksync_state_keeper::{
    seal_criteria::{ConditionalSealer, NoopSealer, SealData},
    SequencerSealer,
};
use zksync_types::{
    api::state_override::StateOverride,
    fee_model::BatchFeeInput,
    get_intrinsic_constants,
    l2::{error::TxCheckError::TxDuplication, L2Tx},
    transaction_request::CallOverrides,
    utils::storage_key_for_eth_balance,
    AccountTreeId, Address, L2ChainId, Nonce, ProtocolVersionId, Transaction, H160, H256,
    MAX_NEW_FACTORY_DEPS, U256,
};
use zksync_utils::h256_to_u256;
use zksync_vm_executor::oneshot::{CallOrExecute, EstimateGas, OneshotEnvParameters};

<<<<<<< HEAD
pub(super) use self::{gas_estimation::BinarySearchKind, result::SubmitTxError};
use self::{master_pool_sink::MasterPoolSink, result::ApiCallResult, tx_sink::TxSink};
use crate::execution_sandbox::{
    BlockArgs, SubmitTxStage, TransactionExecutor, TxSetupArgs, VmConcurrencyBarrier,
    VmConcurrencyLimiter, SANDBOX_METRICS,
=======
pub(super) use self::result::SubmitTxError;
use self::{master_pool_sink::MasterPoolSink, tx_sink::TxSink};
use crate::{
    execution_sandbox::{
        BlockArgs, SandboxAction, SandboxExecutor, SubmitTxStage, VmConcurrencyBarrier,
        VmConcurrencyLimiter, VmPermit, SANDBOX_METRICS,
    },
    tx_sender::result::ApiCallResult,
>>>>>>> 7a53cd1a
};

mod gas_estimation;
pub mod master_pool_sink;
pub mod proxy;
mod result;
#[cfg(test)]
pub(crate) mod tests;
pub mod tx_sink;

pub async fn build_tx_sender(
    tx_sender_config: &TxSenderConfig,
    web3_json_config: &Web3JsonRpcConfig,
    state_keeper_config: &StateKeeperConfig,
    replica_pool: ConnectionPool<Core>,
    master_pool: ConnectionPool<Core>,
    batch_fee_model_input_provider: Arc<dyn BatchFeeModelInputProvider>,
    storage_caches: PostgresStorageCaches,
) -> anyhow::Result<(TxSender, VmConcurrencyBarrier)> {
    let sequencer_sealer = SequencerSealer::new(state_keeper_config.clone());
    let master_pool_sink = MasterPoolSink::new(master_pool);
    let tx_sender_builder = TxSenderBuilder::new(
        tx_sender_config.clone(),
        replica_pool.clone(),
        Arc::new(master_pool_sink),
    )
    .with_sealer(Arc::new(sequencer_sealer));

    let max_concurrency = web3_json_config.vm_concurrency_limit();
    let (vm_concurrency_limiter, vm_barrier) = VmConcurrencyLimiter::new(max_concurrency);

    let batch_fee_input_provider =
        ApiFeeInputProvider::new(batch_fee_model_input_provider, replica_pool);
    let executor_options = SandboxExecutorOptions::new(
        tx_sender_config.chain_id,
        AccountTreeId::new(tx_sender_config.fee_account_addr),
        tx_sender_config.validation_computational_gas_limit,
    )
    .await?;
    let tx_sender = tx_sender_builder.build(
        Arc::new(batch_fee_input_provider),
        Arc::new(vm_concurrency_limiter),
        executor_options,
        storage_caches,
    );
    Ok((tx_sender, vm_barrier))
}

/// Oneshot executor options used by the API server sandbox.
#[derive(Debug)]
pub struct SandboxExecutorOptions {
    /// Env parameters to be used when estimating gas.
    pub(crate) estimate_gas: OneshotEnvParameters<EstimateGas>,
    /// Env parameters to be used when performing `eth_call` requests.
    pub(crate) eth_call: OneshotEnvParameters<CallOrExecute>,
}

impl SandboxExecutorOptions {
    /// Loads the contracts from the local file system.
    /// This method is *currently* preferred to be used in all contexts,
    /// given that there is no way to fetch "playground" contracts from the main node.
    pub async fn new(
        chain_id: L2ChainId,
        operator_account: AccountTreeId,
        validation_computational_gas_limit: u32,
    ) -> anyhow::Result<Self> {
        Ok(Self {
            estimate_gas: OneshotEnvParameters::for_gas_estimation(chain_id, operator_account)
                .await?,
            eth_call: OneshotEnvParameters::for_execution(
                chain_id,
                operator_account,
                validation_computational_gas_limit,
            )
            .await?,
        })
    }

    pub(crate) async fn mock() -> Self {
        Self::new(L2ChainId::default(), AccountTreeId::default(), u32::MAX)
            .await
            .unwrap()
    }
}

/// Builder for the `TxSender`.
#[derive(Debug)]
pub struct TxSenderBuilder {
    /// Shared TxSender configuration.
    config: TxSenderConfig,
    /// Connection pool for read requests.
    replica_connection_pool: ConnectionPool<Core>,
    /// Sink to be used to persist transactions.
    tx_sink: Arc<dyn TxSink>,
    /// Batch sealer used to check whether transaction can be executed by the sequencer.
    sealer: Option<Arc<dyn ConditionalSealer>>,
    /// Cache for tokens that are white-listed for AA.
    whitelisted_tokens_for_aa_cache: Option<Arc<RwLock<Vec<Address>>>>,
}

impl TxSenderBuilder {
    pub fn new(
        config: TxSenderConfig,
        replica_connection_pool: ConnectionPool<Core>,
        tx_sink: Arc<dyn TxSink>,
    ) -> Self {
        Self {
            config,
            replica_connection_pool,
            tx_sink,
            sealer: None,
            whitelisted_tokens_for_aa_cache: None,
        }
    }

    pub fn with_sealer(mut self, sealer: Arc<dyn ConditionalSealer>) -> Self {
        self.sealer = Some(sealer);
        self
    }

    pub fn with_whitelisted_tokens_for_aa(mut self, cache: Arc<RwLock<Vec<Address>>>) -> Self {
        self.whitelisted_tokens_for_aa_cache = Some(cache);
        self
    }

    pub fn build(
        self,
        batch_fee_input_provider: Arc<dyn BatchFeeModelInputProvider>,
        vm_concurrency_limiter: Arc<VmConcurrencyLimiter>,
        executor_options: SandboxExecutorOptions,
        storage_caches: PostgresStorageCaches,
    ) -> TxSender {
        // Use noop sealer if no sealer was explicitly provided.
        let sealer = self.sealer.unwrap_or_else(|| Arc::new(NoopSealer));
        let whitelisted_tokens_for_aa_cache =
            self.whitelisted_tokens_for_aa_cache.unwrap_or_else(|| {
                Arc::new(RwLock::new(self.config.whitelisted_tokens_for_aa.clone()))
            });
        let missed_storage_invocation_limit = self
            .config
            .vm_execution_cache_misses_limit
            .unwrap_or(usize::MAX);
        let executor = SandboxExecutor::real(
            executor_options,
            storage_caches,
            missed_storage_invocation_limit,
        );

        TxSender(Arc::new(TxSenderInner {
            sender_config: self.config,
            tx_sink: self.tx_sink,
            replica_connection_pool: self.replica_connection_pool,
            batch_fee_input_provider,
            vm_concurrency_limiter,
            whitelisted_tokens_for_aa_cache,
            sealer,
            executor,
        }))
    }
}

/// Internal static `TxSender` configuration.
/// This structure is detached from `ZkSyncConfig`, since different node types (main, external, etc)
/// may require different configuration layouts.
/// The intention is to only keep the actually used information here.
#[derive(Debug, Clone)]
pub struct TxSenderConfig {
    pub fee_account_addr: Address,
    pub gas_price_scale_factor: f64,
    pub max_nonce_ahead: u32,
    pub max_allowed_l2_tx_gas_limit: u64,
    pub vm_execution_cache_misses_limit: Option<usize>,
    pub validation_computational_gas_limit: u32,
    pub chain_id: L2ChainId,
    pub whitelisted_tokens_for_aa: Vec<Address>,
}

impl TxSenderConfig {
    pub fn new(
        state_keeper_config: &StateKeeperConfig,
        web3_json_config: &Web3JsonRpcConfig,
        fee_account_addr: Address,
        chain_id: L2ChainId,
    ) -> Self {
        Self {
            fee_account_addr,
            gas_price_scale_factor: web3_json_config.gas_price_scale_factor,
            max_nonce_ahead: web3_json_config.max_nonce_ahead,
            max_allowed_l2_tx_gas_limit: state_keeper_config.max_allowed_l2_tx_gas_limit,
            vm_execution_cache_misses_limit: web3_json_config.vm_execution_cache_misses_limit,
            validation_computational_gas_limit: state_keeper_config
                .validation_computational_gas_limit,
            chain_id,
            whitelisted_tokens_for_aa: web3_json_config.whitelisted_tokens_for_aa.clone(),
        }
    }
}

pub struct TxSenderInner {
    pub(super) sender_config: TxSenderConfig,
    /// Sink to be used to persist transactions.
    pub tx_sink: Arc<dyn TxSink>,
    pub replica_connection_pool: ConnectionPool<Core>,
    // Used to keep track of gas prices for the fee ticker.
    pub batch_fee_input_provider: Arc<dyn BatchFeeModelInputProvider>,
    /// Used to limit the amount of VMs that can be executed simultaneously.
    pub(super) vm_concurrency_limiter: Arc<VmConcurrencyLimiter>,
    // Cache for white-listed tokens.
    pub(super) whitelisted_tokens_for_aa_cache: Arc<RwLock<Vec<Address>>>,
    /// Batch sealer used to check whether transaction can be executed by the sequencer.
    pub(super) sealer: Arc<dyn ConditionalSealer>,
    pub(super) executor: SandboxExecutor,
}

#[derive(Clone)]
pub struct TxSender(pub(super) Arc<TxSenderInner>);

impl std::fmt::Debug for TxSender {
    fn fmt(&self, f: &mut std::fmt::Formatter<'_>) -> std::fmt::Result {
        f.debug_struct("TxSender").finish()
    }
}

impl TxSender {
    pub(crate) fn vm_concurrency_limiter(&self) -> Arc<VmConcurrencyLimiter> {
        Arc::clone(&self.0.vm_concurrency_limiter)
    }

    pub(crate) async fn read_whitelisted_tokens_for_aa_cache(&self) -> Vec<Address> {
        self.0.whitelisted_tokens_for_aa_cache.read().await.clone()
    }

    async fn acquire_replica_connection(&self) -> anyhow::Result<Connection<'static, Core>> {
        self.0
            .replica_connection_pool
            .connection_tagged("api")
            .await
            .context("failed acquiring connection to replica DB")
    }

    #[tracing::instrument(level = "debug", skip_all, fields(tx.hash = ?tx.hash()))]
    pub async fn submit_tx(
        &self,
        tx: L2Tx,
    ) -> Result<(L2TxSubmissionResult, VmExecutionResultAndLogs), SubmitTxError> {
        let tx_hash = tx.hash();
        let stage_latency = SANDBOX_METRICS.start_tx_submit_stage(tx_hash, SubmitTxStage::Validate);
        let mut connection = self.acquire_replica_connection().await?;
        let protocol_version = connection.blocks_dal().pending_protocol_version().await?;
        drop(connection);
        self.validate_tx(&tx, protocol_version).await?;
        stage_latency.observe();

        let stage_latency = SANDBOX_METRICS.start_tx_submit_stage(tx_hash, SubmitTxStage::DryRun);
        // **Important.** For the main node, this method acquires a DB connection inside `get_batch_fee_input()`.
        // Thus, it must not be called it if you're holding a DB connection already.
        let fee_input = self
            .0
            .batch_fee_input_provider
            .get_batch_fee_input()
            .await
            .context("cannot get batch fee input")?;

        let vm_permit = self.0.vm_concurrency_limiter.acquire().await;
        let action = SandboxAction::Execution {
            fee_input,
            tx: tx.clone(),
        };
        let vm_permit = vm_permit.ok_or(SubmitTxError::ServerShuttingDown)?;
        let mut connection = self.acquire_replica_connection().await?;
        let block_args = BlockArgs::pending(&mut connection).await?;

        let execution_output = self
            .0
            .executor
            .execute_in_sandbox(vm_permit.clone(), connection, action, &block_args, None)
            .await?;
        tracing::info!(
            "Submit tx {tx_hash:?} with execution metrics {:?}",
            execution_output.metrics
        );
        stage_latency.observe();

        let stage_latency =
            SANDBOX_METRICS.start_tx_submit_stage(tx_hash, SubmitTxStage::VerifyExecute);
        let connection = self.acquire_replica_connection().await?;
        let validation_result = self
            .0
            .executor
            .validate_tx_in_sandbox(
                vm_permit,
                connection,
                tx.clone(),
                block_args,
                fee_input,
                &self.read_whitelisted_tokens_for_aa_cache().await,
            )
            .await;
        stage_latency.observe();

        if let Err(err) = validation_result {
            return Err(err.into());
        }
        if !execution_output.are_published_bytecodes_ok {
            return Err(SubmitTxError::FailedToPublishCompressedBytecodes);
        }

        let mut stage_latency =
            SANDBOX_METRICS.start_tx_submit_stage(tx_hash, SubmitTxStage::DbInsert);
        self.ensure_tx_executable(&tx.clone().into(), &execution_output.metrics, true)?;
        let submission_res_handle = self
            .0
            .tx_sink
            .submit_tx(&tx, execution_output.metrics)
            .await?;

        match submission_res_handle {
            L2TxSubmissionResult::AlreadyExecuted => {
                let initiator_account = tx.initiator_account();
                let Nonce(expected_nonce) = self
                    .get_expected_nonce(initiator_account)
                    .await
                    .with_context(|| {
                        format!("failed getting expected nonce for {initiator_account:?}")
                    })?;
                Err(SubmitTxError::NonceIsTooLow(
                    expected_nonce,
                    expected_nonce + self.0.sender_config.max_nonce_ahead,
                    tx.nonce().0,
                ))
            }
            L2TxSubmissionResult::Duplicate => {
                Err(SubmitTxError::IncorrectTx(TxDuplication(tx.hash())))
            }
            L2TxSubmissionResult::InsertionInProgress => Err(SubmitTxError::InsertionInProgress),
            L2TxSubmissionResult::Proxied => {
                stage_latency.set_stage(SubmitTxStage::TxProxy);
                stage_latency.observe();
                Ok((submission_res_handle, execution_output.vm))
            }
            _ => {
                stage_latency.observe();
                Ok((submission_res_handle, execution_output.vm))
            }
        }
    }

    async fn validate_tx(
        &self,
        tx: &L2Tx,
        protocol_version: ProtocolVersionId,
    ) -> Result<(), SubmitTxError> {
        // This check is intended to ensure that the gas-related values will be safe to convert to u64 in the future computations.
        let max_gas = U256::from(u64::MAX);
        if tx.common_data.fee.gas_limit > max_gas
            || tx.common_data.fee.gas_per_pubdata_limit > max_gas
        {
            return Err(SubmitTxError::GasLimitIsTooBig);
        }

        let max_allowed_gas_limit = get_max_batch_gas_limit(protocol_version.into());
        if tx.common_data.fee.gas_limit > max_allowed_gas_limit.into() {
            return Err(SubmitTxError::GasLimitIsTooBig);
        }

        let fee_input = self
            .0
            .batch_fee_input_provider
            .get_batch_fee_input()
            .await?;

        // TODO (SMA-1715): do not subsidize the overhead for the transaction

        if tx.common_data.fee.gas_limit > self.0.sender_config.max_allowed_l2_tx_gas_limit.into() {
            tracing::info!(
                "Submitted Tx is Unexecutable {:?} because of GasLimitIsTooBig {}",
                tx.hash(),
                tx.common_data.fee.gas_limit,
            );
            return Err(SubmitTxError::GasLimitIsTooBig);
        }

        // At the moment fair_l2_gas_price is rarely changed for ETH-based chains. But for CBT
        // chains it gets changed every few blocks because of token price change. We want to avoid
        // situations when transactions with low gas price gets into mempool and sit there for a
        // long time, so we require max_fee_per_gas to be at least current_l2_fair_gas_price / 2
        if tx.common_data.fee.max_fee_per_gas < (fee_input.fair_l2_gas_price() / 2).into() {
            tracing::info!(
                "Submitted Tx is Unexecutable {:?} because of MaxFeePerGasTooLow {}",
                tx.hash(),
                tx.common_data.fee.max_fee_per_gas,
            );
            return Err(SubmitTxError::MaxFeePerGasTooLow);
        }
        if tx.common_data.fee.max_fee_per_gas < tx.common_data.fee.max_priority_fee_per_gas {
            tracing::info!(
                "Submitted Tx is Unexecutable {:?} because of MaxPriorityFeeGreaterThanMaxFee {}",
                tx.hash(),
                tx.common_data.fee.max_fee_per_gas
            );
            return Err(SubmitTxError::MaxPriorityFeeGreaterThanMaxFee);
        }
        if tx.execute.factory_deps.len() > MAX_NEW_FACTORY_DEPS {
            return Err(SubmitTxError::TooManyFactoryDependencies(
                tx.execute.factory_deps.len(),
                MAX_NEW_FACTORY_DEPS,
            ));
        }

        let intrinsic_consts = get_intrinsic_constants();
        assert!(
            intrinsic_consts.l2_tx_intrinsic_pubdata == 0,
            "Currently we assume that the L2 transactions do not have any intrinsic pubdata"
        );
        let min_gas_limit = U256::from(intrinsic_consts.l2_tx_intrinsic_gas);
        if tx.common_data.fee.gas_limit < min_gas_limit {
            return Err(SubmitTxError::IntrinsicGas);
        }

        // We still double-check the nonce manually
        // to make sure that only the correct nonce is submitted and the transaction's hashes never repeat
        self.validate_account_nonce(tx).await?;
        // Even though without enough balance the tx will not pass anyway
        // we check the user for enough balance explicitly here for better DevEx.
        self.validate_enough_balance(tx).await?;
        Ok(())
    }

    async fn validate_account_nonce(&self, tx: &L2Tx) -> Result<(), SubmitTxError> {
        let Nonce(expected_nonce) = self
            .get_expected_nonce(tx.initiator_account())
            .await
            .with_context(|| {
                format!(
                    "failed getting expected nonce for {:?}",
                    tx.initiator_account()
                )
            })?;

        if tx.common_data.nonce.0 < expected_nonce {
            Err(SubmitTxError::NonceIsTooLow(
                expected_nonce,
                expected_nonce + self.0.sender_config.max_nonce_ahead,
                tx.nonce().0,
            ))
        } else {
            let max_nonce = expected_nonce + self.0.sender_config.max_nonce_ahead;
            if !(expected_nonce..=max_nonce).contains(&tx.common_data.nonce.0) {
                Err(SubmitTxError::NonceIsTooHigh(
                    expected_nonce,
                    max_nonce,
                    tx.nonce().0,
                ))
            } else {
                Ok(())
            }
        }
    }

    async fn get_expected_nonce(&self, initiator_account: Address) -> anyhow::Result<Nonce> {
        let mut storage = self.acquire_replica_connection().await?;
        let latest_block_number = storage
            .blocks_dal()
            .get_sealed_l2_block_number()
            .await?
            .context("no L2 blocks in storage")?;

        let nonce = storage
            .storage_web3_dal()
            .get_address_historical_nonce(initiator_account, latest_block_number)
            .await
            .with_context(|| {
                format!("failed getting nonce for address {initiator_account:?} at L2 block #{latest_block_number}")
            })?;
        let nonce = u32::try_from(nonce)
            .map_err(|err| anyhow::anyhow!("failed converting nonce to u32: {err}"))?;
        Ok(Nonce(nonce))
    }

    async fn validate_enough_balance(&self, tx: &L2Tx) -> Result<(), SubmitTxError> {
        let paymaster = tx.common_data.paymaster_params.paymaster;
        // The paymaster is expected to pay for the tx; whatever balance the user has, we don't care.
        if paymaster != Address::default() {
            return Ok(());
        }

        let balance = self.get_balance(&tx.common_data.initiator_address).await?;
        // Estimate the minimum fee price user will agree to.
        let gas_price = tx.common_data.fee.max_fee_per_gas;
        let max_fee = tx.common_data.fee.gas_limit * gas_price;
        let max_fee_and_value = max_fee + tx.execute.value;

        if balance < max_fee_and_value {
            Err(SubmitTxError::NotEnoughBalanceForFeeValue(
                balance,
                max_fee,
                tx.execute.value,
            ))
        } else {
            Ok(())
        }
    }

    async fn get_balance(&self, initiator_address: &H160) -> anyhow::Result<U256> {
        let eth_balance_key = storage_key_for_eth_balance(initiator_address);
        let balance = self
            .acquire_replica_connection()
            .await?
            .storage_web3_dal()
            .get_value(&eth_balance_key)
            .await?;
        Ok(h256_to_u256(balance))
    }

<<<<<<< HEAD
=======
    /// Given the gas_limit to be used for the body of the transaction,
    /// returns the result for executing the transaction with such gas_limit
    #[allow(clippy::too_many_arguments)]
    async fn estimate_gas_step(
        &self,
        vm_permit: VmPermit,
        mut tx: Transaction,
        tx_gas_limit: u64,
        gas_price_per_pubdata: u32,
        fee_input: BatchFeeInput,
        block_args: BlockArgs,
        base_fee: u64,
        vm_version: VmVersion,
        state_override: Option<StateOverride>,
    ) -> anyhow::Result<(VmExecutionResultAndLogs, TransactionExecutionMetrics)> {
        let gas_limit_with_overhead = tx_gas_limit
            + derive_overhead(
                tx_gas_limit,
                gas_price_per_pubdata,
                tx.encoding_len(),
                tx.tx_format() as u8,
                vm_version,
            ) as u64;
        // We need to ensure that we never use a gas limit that is higher than the maximum allowed
        let forced_gas_limit = gas_limit_with_overhead.min(get_max_batch_gas_limit(vm_version));

        match &mut tx.common_data {
            ExecuteTransactionCommon::L1(l1_common_data) => {
                l1_common_data.gas_limit = forced_gas_limit.into();
                let required_funds =
                    l1_common_data.gas_limit * l1_common_data.max_fee_per_gas + tx.execute.value;
                l1_common_data.to_mint = required_funds;
            }
            ExecuteTransactionCommon::L2(l2_common_data) => {
                l2_common_data.fee.gas_limit = forced_gas_limit.into();
            }
            ExecuteTransactionCommon::ProtocolUpgrade(common_data) => {
                common_data.gas_limit = forced_gas_limit.into();
                let required_funds =
                    common_data.gas_limit * common_data.max_fee_per_gas + tx.execute.value;
                common_data.to_mint = required_funds;
            }
        }

        let connection = self.acquire_replica_connection().await?;
        let action = SandboxAction::GasEstimation {
            fee_input,
            base_fee,
            tx,
        };
        let execution_output = self
            .0
            .executor
            .execute_in_sandbox(vm_permit, connection, action, &block_args, state_override)
            .await?;
        Ok((execution_output.vm, execution_output.metrics))
    }

    #[tracing::instrument(level = "debug", skip_all, fields(
        initiator = ?tx.initiator_account(),
        nonce = ?tx.nonce(),
    ))]
    pub async fn get_txs_fee_in_wei(
        &self,
        mut tx: Transaction,
        estimated_fee_scale_factor: f64,
        acceptable_overestimation: u64,
        state_override: Option<StateOverride>,
    ) -> Result<Fee, SubmitTxError> {
        let estimation_started_at = Instant::now();

        let mut connection = self.acquire_replica_connection().await?;
        let block_args = BlockArgs::pending(&mut connection).await?;
        let protocol_version = connection
            .blocks_dal()
            .pending_protocol_version()
            .await
            .context("failed getting pending protocol version")?;
        let max_gas_limit = get_max_batch_gas_limit(protocol_version.into());
        drop(connection);

        let fee_input = adjust_pubdata_price_for_tx(
            self.scaled_batch_fee_input().await?,
            tx.gas_per_pubdata_byte_limit(),
            // We do not have to adjust the params to the `gasPrice` of the transaction, since
            // its gas price will be amended later on to suit the `fee_input`
            None,
            protocol_version.into(),
        );

        let (base_fee, gas_per_pubdata_byte) =
            derive_base_fee_and_gas_per_pubdata(fee_input, protocol_version.into());
        match &mut tx.common_data {
            ExecuteTransactionCommon::L2(common_data) => {
                common_data.fee.max_fee_per_gas = base_fee.into();
                common_data.fee.max_priority_fee_per_gas = base_fee.into();
            }
            ExecuteTransactionCommon::L1(common_data) => {
                common_data.max_fee_per_gas = base_fee.into();
            }
            ExecuteTransactionCommon::ProtocolUpgrade(common_data) => {
                common_data.max_fee_per_gas = base_fee.into();
            }
        }

        let hashed_key = get_code_key(&tx.initiator_account());
        // If the default account does not have enough funds for transferring `tx.value`, without taking into account the fee,
        // there is no sense to estimate the fee.
        let account_code_hash = self
            .acquire_replica_connection()
            .await?
            .storage_web3_dal()
            .get_value(&hashed_key)
            .await
            .with_context(|| {
                format!(
                    "failed getting code hash for account {:?}",
                    tx.initiator_account()
                )
            })?;

        if !tx.is_l1() && account_code_hash == H256::zero() {
            let balance = match state_override
                .as_ref()
                .and_then(|overrides| overrides.get(&tx.initiator_account()))
                .and_then(|account| account.balance)
            {
                Some(balance) => balance,
                None => self.get_balance(&tx.initiator_account()).await?,
            };

            if tx.execute.value > balance {
                tracing::info!(
                    "fee estimation failed on validation step.
                    account: {} does not have enough funds for for transferring tx.value: {}.",
                    tx.initiator_account(),
                    tx.execute.value
                );
                return Err(SubmitTxError::InsufficientFundsForTransfer);
            }
        }

        // For L2 transactions we need a properly formatted signature
        if let ExecuteTransactionCommon::L2(l2_common_data) = &mut tx.common_data {
            if l2_common_data.signature.is_empty() {
                l2_common_data.signature = PackedEthSignature::default().serialize_packed().into();
            }
        }

        // Acquire the vm token for the whole duration of the binary search.
        let vm_permit = self.0.vm_concurrency_limiter.acquire().await;
        let vm_permit = vm_permit.ok_or(SubmitTxError::ServerShuttingDown)?;

        // When the pubdata cost grows very high, the total gas limit required may become very high as well. If
        // we do binary search over any possible gas limit naively, we may end up with a very high number of iterations,
        // which affects performance.
        //
        // To optimize for this case, we first calculate the amount of gas needed to cover for the pubdata. After that, we
        // need to do a smaller binary search that is focused on computational gas limit only.
        let additional_gas_for_pubdata = if tx.is_l1() {
            // For L1 transactions the pubdata priced in such a way that the maximal computational
            // gas limit should be enough to cover for the pubdata as well, so no additional gas is provided there.
            0u64
        } else {
            // For L2 transactions, we estimate the amount of gas needed to cover for the pubdata by creating a transaction with infinite gas limit.
            // And getting how much pubdata it used.

            // In theory, if the transaction has failed with such large gas limit, we could have returned an API error here right away,
            // but doing it later on keeps the code more lean.
            let (result, _) = self
                .estimate_gas_step(
                    vm_permit.clone(),
                    tx.clone(),
                    max_gas_limit,
                    gas_per_pubdata_byte as u32,
                    fee_input,
                    block_args,
                    base_fee,
                    protocol_version.into(),
                    state_override.clone(),
                )
                .await
                .context("estimate_gas step failed")?;

            // It is assumed that there is no overflow here
            (result.statistics.pubdata_published as u64) * gas_per_pubdata_byte
        };

        // We are using binary search to find the minimal values of gas_limit under which
        // the transaction succeeds
        let mut lower_bound = 0;
        let mut upper_bound = MAX_L2_TX_GAS_LIMIT;
        tracing::trace!(
            "preparation took {:?}, starting binary search",
            estimation_started_at.elapsed()
        );

        let mut number_of_iterations = 0usize;
        while lower_bound + acceptable_overestimation < upper_bound {
            let mid = (lower_bound + upper_bound) / 2;
            // There is no way to distinct between errors due to out of gas
            // or normal execution errors, so we just hope that increasing the
            // gas limit will make the transaction successful
            let iteration_started_at = Instant::now();
            let try_gas_limit = additional_gas_for_pubdata + mid;
            let (result, _) = self
                .estimate_gas_step(
                    vm_permit.clone(),
                    tx.clone(),
                    try_gas_limit,
                    gas_per_pubdata_byte as u32,
                    fee_input,
                    block_args,
                    base_fee,
                    protocol_version.into(),
                    state_override.clone(),
                )
                .await
                .context("estimate_gas step failed")?;

            if result.result.is_failed() {
                lower_bound = mid + 1;
            } else {
                upper_bound = mid;
            }

            tracing::trace!(
                "iteration {number_of_iterations} took {:?}. lower_bound: {lower_bound}, upper_bound: {upper_bound}",
                iteration_started_at.elapsed()
            );
            number_of_iterations += 1;
        }
        SANDBOX_METRICS
            .estimate_gas_binary_search_iterations
            .observe(number_of_iterations);

        let suggested_gas_limit =
            ((upper_bound + additional_gas_for_pubdata) as f64 * estimated_fee_scale_factor) as u64;
        let (result, tx_metrics) = self
            .estimate_gas_step(
                vm_permit,
                tx.clone(),
                suggested_gas_limit,
                gas_per_pubdata_byte as u32,
                fee_input,
                block_args,
                base_fee,
                protocol_version.into(),
                state_override,
            )
            .await
            .context("final estimate_gas step failed")?;

        result.into_api_call_result()?;
        self.ensure_tx_executable(&tx, &tx_metrics, false)?;

        // Now, we need to calculate the final overhead for the transaction.
        let overhead = derive_overhead(
            suggested_gas_limit,
            gas_per_pubdata_byte as u32,
            tx.encoding_len(),
            tx.tx_format() as u8,
            protocol_version.into(),
        ) as u64;

        let full_gas_limit = match suggested_gas_limit.overflowing_add(overhead) {
            (value, false) => {
                if value > max_gas_limit {
                    return Err(SubmitTxError::ExecutionReverted(
                        "exceeds block gas limit".to_string(),
                        vec![],
                    ));
                }

                value
            }
            (_, true) => {
                return Err(SubmitTxError::ExecutionReverted(
                    "exceeds block gas limit".to_string(),
                    vec![],
                ));
            }
        };

        let gas_for_pubdata = (tx_metrics.pubdata_published as u64) * gas_per_pubdata_byte;
        let estimated_gas_for_pubdata =
            (gas_for_pubdata as f64 * estimated_fee_scale_factor) as u64;

        tracing::debug!(
            "gas for pubdata: {estimated_gas_for_pubdata}, computational gas: {}, overhead gas: {overhead} \
            (with params base_fee: {base_fee}, gas_per_pubdata_byte: {gas_per_pubdata_byte}) \
            estimated_fee_scale_factor: {estimated_fee_scale_factor}",
            suggested_gas_limit - estimated_gas_for_pubdata,
        );

        Ok(Fee {
            max_fee_per_gas: base_fee.into(),
            max_priority_fee_per_gas: 0u32.into(),
            gas_limit: full_gas_limit.into(),
            gas_per_pubdata_limit: gas_per_pubdata_byte.into(),
        })
    }

>>>>>>> 7a53cd1a
    // For now, both L1 gas price and pubdata price are scaled with the same coefficient
    async fn scaled_batch_fee_input(&self) -> anyhow::Result<BatchFeeInput> {
        self.0
            .batch_fee_input_provider
            .get_batch_fee_input_scaled(
                self.0.sender_config.gas_price_scale_factor,
                self.0.sender_config.gas_price_scale_factor,
            )
            .await
    }

    pub(crate) async fn eth_call(
        &self,
        block_args: BlockArgs,
        call_overrides: CallOverrides,
        call: L2Tx,
        state_override: Option<StateOverride>,
    ) -> Result<Vec<u8>, SubmitTxError> {
        let vm_permit = self.0.vm_concurrency_limiter.acquire().await;
        let vm_permit = vm_permit.ok_or(SubmitTxError::ServerShuttingDown)?;

        let mut connection;
        let fee_input = if block_args.resolves_to_latest_sealed_l2_block() {
            let fee_input = self
                .0
                .batch_fee_input_provider
                .get_batch_fee_input()
                .await?;
            // It is important to acquire a connection after calling the provider; see the comment above.
            connection = self.acquire_replica_connection().await?;
            fee_input
        } else {
            connection = self.acquire_replica_connection().await?;
            block_args.historical_fee_input(&mut connection).await?
        };

        let action = SandboxAction::Call {
            call,
            fee_input,
            enforced_base_fee: call_overrides.enforced_base_fee,
            tracing_params: OneshotTracingParams::default(),
        };
        let result = self
            .0
            .executor
            .execute_in_sandbox(vm_permit, connection, action, &block_args, state_override)
            .await?;
        result.vm.into_api_call_result()
    }

    pub async fn gas_price(&self) -> anyhow::Result<u64> {
        let mut connection = self.acquire_replica_connection().await?;
        let protocol_version = connection
            .blocks_dal()
            .pending_protocol_version()
            .await
            .context("failed obtaining pending protocol version")?;
        drop(connection);

        let (base_fee, _) = derive_base_fee_and_gas_per_pubdata(
            self.scaled_batch_fee_input().await?,
            protocol_version.into(),
        );
        Ok(base_fee)
    }

    fn ensure_tx_executable(
        &self,
        transaction: &Transaction,
        tx_metrics: &TransactionExecutionMetrics,
        log_message: bool,
    ) -> Result<(), SubmitTxError> {
        // Hash is not computable for the provided `transaction` during gas estimation (it doesn't have
        // its input data set). Since we don't log a hash in this case anyway, we just use a dummy value.
        let tx_hash = if log_message {
            transaction.hash()
        } else {
            H256::zero()
        };

        // Using `ProtocolVersionId::latest()` for a short period we might end up in a scenario where the StateKeeper is still pre-boojum
        // but the API assumes we are post boojum. In this situation we will determine a tx as being executable but the StateKeeper will
        // still reject them as it's not.
        let protocol_version = ProtocolVersionId::latest();
        let seal_data = SealData::for_transaction(transaction, tx_metrics, protocol_version);
        if let Some(reason) = self
            .0
            .sealer
            .find_unexecutable_reason(&seal_data, protocol_version)
        {
            let message = format!(
                "Tx is Unexecutable because of {reason}; inputs for decision: {seal_data:?}"
            );
            if log_message {
                tracing::info!("{tx_hash:#?} {message}");
            }
            return Err(SubmitTxError::Unexecutable(message));
        }
        Ok(())
    }
}<|MERGE_RESOLUTION|>--- conflicted
+++ resolved
@@ -9,19 +9,8 @@
     transactions_dal::L2TxSubmissionResult, Connection, ConnectionPool, Core, CoreDal,
 };
 use zksync_multivm::{
-<<<<<<< HEAD
-    interface::{
-        OneshotTracingParams, TransactionExecutionMetrics, TxExecutionArgs, TxExecutionMode,
-        VmExecutionResultAndLogs,
-    },
+    interface::{OneshotTracingParams, TransactionExecutionMetrics, VmExecutionResultAndLogs},
     utils::{derive_base_fee_and_gas_per_pubdata, get_max_batch_gas_limit},
-=======
-    interface::{OneshotTracingParams, TransactionExecutionMetrics, VmExecutionResultAndLogs},
-    utils::{
-        adjust_pubdata_price_for_tx, derive_base_fee_and_gas_per_pubdata, derive_overhead,
-        get_max_batch_gas_limit,
-    },
->>>>>>> 7a53cd1a
 };
 use zksync_node_fee_model::{ApiFeeInputProvider, BatchFeeModelInputProvider};
 use zksync_state::PostgresStorageCaches;
@@ -42,22 +31,11 @@
 use zksync_utils::h256_to_u256;
 use zksync_vm_executor::oneshot::{CallOrExecute, EstimateGas, OneshotEnvParameters};
 
-<<<<<<< HEAD
 pub(super) use self::{gas_estimation::BinarySearchKind, result::SubmitTxError};
 use self::{master_pool_sink::MasterPoolSink, result::ApiCallResult, tx_sink::TxSink};
 use crate::execution_sandbox::{
-    BlockArgs, SubmitTxStage, TransactionExecutor, TxSetupArgs, VmConcurrencyBarrier,
+    BlockArgs, SandboxAction, SandboxExecutor, SubmitTxStage, VmConcurrencyBarrier,
     VmConcurrencyLimiter, SANDBOX_METRICS,
-=======
-pub(super) use self::result::SubmitTxError;
-use self::{master_pool_sink::MasterPoolSink, tx_sink::TxSink};
-use crate::{
-    execution_sandbox::{
-        BlockArgs, SandboxAction, SandboxExecutor, SubmitTxStage, VmConcurrencyBarrier,
-        VmConcurrencyLimiter, VmPermit, SANDBOX_METRICS,
-    },
-    tx_sender::result::ApiCallResult,
->>>>>>> 7a53cd1a
 };
 
 mod gas_estimation;
@@ -572,312 +550,6 @@
         Ok(h256_to_u256(balance))
     }
 
-<<<<<<< HEAD
-=======
-    /// Given the gas_limit to be used for the body of the transaction,
-    /// returns the result for executing the transaction with such gas_limit
-    #[allow(clippy::too_many_arguments)]
-    async fn estimate_gas_step(
-        &self,
-        vm_permit: VmPermit,
-        mut tx: Transaction,
-        tx_gas_limit: u64,
-        gas_price_per_pubdata: u32,
-        fee_input: BatchFeeInput,
-        block_args: BlockArgs,
-        base_fee: u64,
-        vm_version: VmVersion,
-        state_override: Option<StateOverride>,
-    ) -> anyhow::Result<(VmExecutionResultAndLogs, TransactionExecutionMetrics)> {
-        let gas_limit_with_overhead = tx_gas_limit
-            + derive_overhead(
-                tx_gas_limit,
-                gas_price_per_pubdata,
-                tx.encoding_len(),
-                tx.tx_format() as u8,
-                vm_version,
-            ) as u64;
-        // We need to ensure that we never use a gas limit that is higher than the maximum allowed
-        let forced_gas_limit = gas_limit_with_overhead.min(get_max_batch_gas_limit(vm_version));
-
-        match &mut tx.common_data {
-            ExecuteTransactionCommon::L1(l1_common_data) => {
-                l1_common_data.gas_limit = forced_gas_limit.into();
-                let required_funds =
-                    l1_common_data.gas_limit * l1_common_data.max_fee_per_gas + tx.execute.value;
-                l1_common_data.to_mint = required_funds;
-            }
-            ExecuteTransactionCommon::L2(l2_common_data) => {
-                l2_common_data.fee.gas_limit = forced_gas_limit.into();
-            }
-            ExecuteTransactionCommon::ProtocolUpgrade(common_data) => {
-                common_data.gas_limit = forced_gas_limit.into();
-                let required_funds =
-                    common_data.gas_limit * common_data.max_fee_per_gas + tx.execute.value;
-                common_data.to_mint = required_funds;
-            }
-        }
-
-        let connection = self.acquire_replica_connection().await?;
-        let action = SandboxAction::GasEstimation {
-            fee_input,
-            base_fee,
-            tx,
-        };
-        let execution_output = self
-            .0
-            .executor
-            .execute_in_sandbox(vm_permit, connection, action, &block_args, state_override)
-            .await?;
-        Ok((execution_output.vm, execution_output.metrics))
-    }
-
-    #[tracing::instrument(level = "debug", skip_all, fields(
-        initiator = ?tx.initiator_account(),
-        nonce = ?tx.nonce(),
-    ))]
-    pub async fn get_txs_fee_in_wei(
-        &self,
-        mut tx: Transaction,
-        estimated_fee_scale_factor: f64,
-        acceptable_overestimation: u64,
-        state_override: Option<StateOverride>,
-    ) -> Result<Fee, SubmitTxError> {
-        let estimation_started_at = Instant::now();
-
-        let mut connection = self.acquire_replica_connection().await?;
-        let block_args = BlockArgs::pending(&mut connection).await?;
-        let protocol_version = connection
-            .blocks_dal()
-            .pending_protocol_version()
-            .await
-            .context("failed getting pending protocol version")?;
-        let max_gas_limit = get_max_batch_gas_limit(protocol_version.into());
-        drop(connection);
-
-        let fee_input = adjust_pubdata_price_for_tx(
-            self.scaled_batch_fee_input().await?,
-            tx.gas_per_pubdata_byte_limit(),
-            // We do not have to adjust the params to the `gasPrice` of the transaction, since
-            // its gas price will be amended later on to suit the `fee_input`
-            None,
-            protocol_version.into(),
-        );
-
-        let (base_fee, gas_per_pubdata_byte) =
-            derive_base_fee_and_gas_per_pubdata(fee_input, protocol_version.into());
-        match &mut tx.common_data {
-            ExecuteTransactionCommon::L2(common_data) => {
-                common_data.fee.max_fee_per_gas = base_fee.into();
-                common_data.fee.max_priority_fee_per_gas = base_fee.into();
-            }
-            ExecuteTransactionCommon::L1(common_data) => {
-                common_data.max_fee_per_gas = base_fee.into();
-            }
-            ExecuteTransactionCommon::ProtocolUpgrade(common_data) => {
-                common_data.max_fee_per_gas = base_fee.into();
-            }
-        }
-
-        let hashed_key = get_code_key(&tx.initiator_account());
-        // If the default account does not have enough funds for transferring `tx.value`, without taking into account the fee,
-        // there is no sense to estimate the fee.
-        let account_code_hash = self
-            .acquire_replica_connection()
-            .await?
-            .storage_web3_dal()
-            .get_value(&hashed_key)
-            .await
-            .with_context(|| {
-                format!(
-                    "failed getting code hash for account {:?}",
-                    tx.initiator_account()
-                )
-            })?;
-
-        if !tx.is_l1() && account_code_hash == H256::zero() {
-            let balance = match state_override
-                .as_ref()
-                .and_then(|overrides| overrides.get(&tx.initiator_account()))
-                .and_then(|account| account.balance)
-            {
-                Some(balance) => balance,
-                None => self.get_balance(&tx.initiator_account()).await?,
-            };
-
-            if tx.execute.value > balance {
-                tracing::info!(
-                    "fee estimation failed on validation step.
-                    account: {} does not have enough funds for for transferring tx.value: {}.",
-                    tx.initiator_account(),
-                    tx.execute.value
-                );
-                return Err(SubmitTxError::InsufficientFundsForTransfer);
-            }
-        }
-
-        // For L2 transactions we need a properly formatted signature
-        if let ExecuteTransactionCommon::L2(l2_common_data) = &mut tx.common_data {
-            if l2_common_data.signature.is_empty() {
-                l2_common_data.signature = PackedEthSignature::default().serialize_packed().into();
-            }
-        }
-
-        // Acquire the vm token for the whole duration of the binary search.
-        let vm_permit = self.0.vm_concurrency_limiter.acquire().await;
-        let vm_permit = vm_permit.ok_or(SubmitTxError::ServerShuttingDown)?;
-
-        // When the pubdata cost grows very high, the total gas limit required may become very high as well. If
-        // we do binary search over any possible gas limit naively, we may end up with a very high number of iterations,
-        // which affects performance.
-        //
-        // To optimize for this case, we first calculate the amount of gas needed to cover for the pubdata. After that, we
-        // need to do a smaller binary search that is focused on computational gas limit only.
-        let additional_gas_for_pubdata = if tx.is_l1() {
-            // For L1 transactions the pubdata priced in such a way that the maximal computational
-            // gas limit should be enough to cover for the pubdata as well, so no additional gas is provided there.
-            0u64
-        } else {
-            // For L2 transactions, we estimate the amount of gas needed to cover for the pubdata by creating a transaction with infinite gas limit.
-            // And getting how much pubdata it used.
-
-            // In theory, if the transaction has failed with such large gas limit, we could have returned an API error here right away,
-            // but doing it later on keeps the code more lean.
-            let (result, _) = self
-                .estimate_gas_step(
-                    vm_permit.clone(),
-                    tx.clone(),
-                    max_gas_limit,
-                    gas_per_pubdata_byte as u32,
-                    fee_input,
-                    block_args,
-                    base_fee,
-                    protocol_version.into(),
-                    state_override.clone(),
-                )
-                .await
-                .context("estimate_gas step failed")?;
-
-            // It is assumed that there is no overflow here
-            (result.statistics.pubdata_published as u64) * gas_per_pubdata_byte
-        };
-
-        // We are using binary search to find the minimal values of gas_limit under which
-        // the transaction succeeds
-        let mut lower_bound = 0;
-        let mut upper_bound = MAX_L2_TX_GAS_LIMIT;
-        tracing::trace!(
-            "preparation took {:?}, starting binary search",
-            estimation_started_at.elapsed()
-        );
-
-        let mut number_of_iterations = 0usize;
-        while lower_bound + acceptable_overestimation < upper_bound {
-            let mid = (lower_bound + upper_bound) / 2;
-            // There is no way to distinct between errors due to out of gas
-            // or normal execution errors, so we just hope that increasing the
-            // gas limit will make the transaction successful
-            let iteration_started_at = Instant::now();
-            let try_gas_limit = additional_gas_for_pubdata + mid;
-            let (result, _) = self
-                .estimate_gas_step(
-                    vm_permit.clone(),
-                    tx.clone(),
-                    try_gas_limit,
-                    gas_per_pubdata_byte as u32,
-                    fee_input,
-                    block_args,
-                    base_fee,
-                    protocol_version.into(),
-                    state_override.clone(),
-                )
-                .await
-                .context("estimate_gas step failed")?;
-
-            if result.result.is_failed() {
-                lower_bound = mid + 1;
-            } else {
-                upper_bound = mid;
-            }
-
-            tracing::trace!(
-                "iteration {number_of_iterations} took {:?}. lower_bound: {lower_bound}, upper_bound: {upper_bound}",
-                iteration_started_at.elapsed()
-            );
-            number_of_iterations += 1;
-        }
-        SANDBOX_METRICS
-            .estimate_gas_binary_search_iterations
-            .observe(number_of_iterations);
-
-        let suggested_gas_limit =
-            ((upper_bound + additional_gas_for_pubdata) as f64 * estimated_fee_scale_factor) as u64;
-        let (result, tx_metrics) = self
-            .estimate_gas_step(
-                vm_permit,
-                tx.clone(),
-                suggested_gas_limit,
-                gas_per_pubdata_byte as u32,
-                fee_input,
-                block_args,
-                base_fee,
-                protocol_version.into(),
-                state_override,
-            )
-            .await
-            .context("final estimate_gas step failed")?;
-
-        result.into_api_call_result()?;
-        self.ensure_tx_executable(&tx, &tx_metrics, false)?;
-
-        // Now, we need to calculate the final overhead for the transaction.
-        let overhead = derive_overhead(
-            suggested_gas_limit,
-            gas_per_pubdata_byte as u32,
-            tx.encoding_len(),
-            tx.tx_format() as u8,
-            protocol_version.into(),
-        ) as u64;
-
-        let full_gas_limit = match suggested_gas_limit.overflowing_add(overhead) {
-            (value, false) => {
-                if value > max_gas_limit {
-                    return Err(SubmitTxError::ExecutionReverted(
-                        "exceeds block gas limit".to_string(),
-                        vec![],
-                    ));
-                }
-
-                value
-            }
-            (_, true) => {
-                return Err(SubmitTxError::ExecutionReverted(
-                    "exceeds block gas limit".to_string(),
-                    vec![],
-                ));
-            }
-        };
-
-        let gas_for_pubdata = (tx_metrics.pubdata_published as u64) * gas_per_pubdata_byte;
-        let estimated_gas_for_pubdata =
-            (gas_for_pubdata as f64 * estimated_fee_scale_factor) as u64;
-
-        tracing::debug!(
-            "gas for pubdata: {estimated_gas_for_pubdata}, computational gas: {}, overhead gas: {overhead} \
-            (with params base_fee: {base_fee}, gas_per_pubdata_byte: {gas_per_pubdata_byte}) \
-            estimated_fee_scale_factor: {estimated_fee_scale_factor}",
-            suggested_gas_limit - estimated_gas_for_pubdata,
-        );
-
-        Ok(Fee {
-            max_fee_per_gas: base_fee.into(),
-            max_priority_fee_per_gas: 0u32.into(),
-            gas_limit: full_gas_limit.into(),
-            gas_per_pubdata_limit: gas_per_pubdata_byte.into(),
-        })
-    }
-
->>>>>>> 7a53cd1a
     // For now, both L1 gas price and pubdata price are scaled with the same coefficient
     async fn scaled_batch_fee_input(&self) -> anyhow::Result<BatchFeeInput> {
         self.0
