--- conflicted
+++ resolved
@@ -158,6 +158,7 @@
             vm_1_5_0_small_memory: BaseSystemContracts::estimate_gas_1_5_0_small_memory(),
             vm_1_5_0_increased_memory:
                 BaseSystemContracts::estimate_gas_post_1_5_0_increased_memory(),
+            gateway: BaseSystemContracts::estimate_gas_gateway(),
         }
     }
 
@@ -174,6 +175,7 @@
             vm_1_5_0_small_memory: BaseSystemContracts::playground_1_5_0_small_memory(),
             vm_1_5_0_increased_memory: BaseSystemContracts::playground_post_1_5_0_increased_memory(
             ),
+            gateway: BaseSystemContracts::playground_gateway(),
         }
     }
 }
@@ -205,39 +207,8 @@
     /// Blocking version of [`Self::load_from_disk()`].
     pub fn load_from_disk_blocking() -> Self {
         Self {
-<<<<<<< HEAD
-            estimate_gas: MultiVMBaseSystemContracts {
-                pre_virtual_blocks: BaseSystemContracts::estimate_gas_pre_virtual_blocks(),
-                post_virtual_blocks: BaseSystemContracts::estimate_gas_post_virtual_blocks(),
-                post_virtual_blocks_finish_upgrade_fix:
-                    BaseSystemContracts::estimate_gas_post_virtual_blocks_finish_upgrade_fix(),
-                post_boojum: BaseSystemContracts::estimate_gas_post_boojum(),
-                post_allowlist_removal: BaseSystemContracts::estimate_gas_post_allowlist_removal(),
-                post_1_4_1: BaseSystemContracts::estimate_gas_post_1_4_1(),
-                post_1_4_2: BaseSystemContracts::estimate_gas_post_1_4_2(),
-                vm_1_5_0_small_memory: BaseSystemContracts::estimate_gas_1_5_0_small_memory(),
-                vm_1_5_0_increased_memory:
-                    BaseSystemContracts::estimate_gas_post_1_5_0_increased_memory(),
-                gateway: BaseSystemContracts::estimate_gas_gateway(),
-            },
-            eth_call: MultiVMBaseSystemContracts {
-                pre_virtual_blocks: BaseSystemContracts::playground_pre_virtual_blocks(),
-                post_virtual_blocks: BaseSystemContracts::playground_post_virtual_blocks(),
-                post_virtual_blocks_finish_upgrade_fix:
-                    BaseSystemContracts::playground_post_virtual_blocks_finish_upgrade_fix(),
-                post_boojum: BaseSystemContracts::playground_post_boojum(),
-                post_allowlist_removal: BaseSystemContracts::playground_post_allowlist_removal(),
-                post_1_4_1: BaseSystemContracts::playground_post_1_4_1(),
-                post_1_4_2: BaseSystemContracts::playground_post_1_4_2(),
-                vm_1_5_0_small_memory: BaseSystemContracts::playground_1_5_0_small_memory(),
-                vm_1_5_0_increased_memory:
-                    BaseSystemContracts::playground_post_1_5_0_increased_memory(),
-                gateway: BaseSystemContracts::playground_gateway(),
-            },
-=======
             estimate_gas: MultiVMBaseSystemContracts::load_estimate_gas_blocking(),
             eth_call: MultiVMBaseSystemContracts::load_eth_call_blocking(),
->>>>>>> 3506731d
         }
     }
 }
