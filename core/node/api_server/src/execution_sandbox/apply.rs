--- conflicted
+++ resolved
@@ -9,15 +9,10 @@
 use std::time::{Duration, Instant};
 
 use anyhow::Context as _;
-<<<<<<< HEAD
-use multivm::{
-    interface::{L1BatchEnv, L2BlockEnv, PubdataParams, SystemEnv, VmInterface},
-=======
 use tokio::runtime::Handle;
 use zksync_dal::{Connection, ConnectionPool, Core, CoreDal, DalError};
 use zksync_multivm::{
-    interface::{L1BatchEnv, L2BlockEnv, SystemEnv, VmInterface},
->>>>>>> fe65319d
+    interface::{L1BatchEnv, L2BlockEnv, PubdataParams, SystemEnv, VmInterface},
     utils::adjust_pubdata_price_for_tx,
     vm_latest::{constants::BATCH_COMPUTATIONAL_GAS_LIMIT, HistoryDisabled},
     VmInstance,
