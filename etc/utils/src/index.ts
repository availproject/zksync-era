import { exec as _exec, spawn as _spawn, type ProcessEnvOptions } from 'child_process';
import { promisify } from 'util';
import fs from 'fs';
import readline from 'readline';
import chalk from 'chalk';

export type { ChildProcess } from 'child_process';

const IGNORED_DIRS = [
    'target',
    'node_modules',
    'volumes',
    'build',
    'dist',
    '.git',
    'generated',
    'grafonnet-lib',
    'prettier-config',
    'lint-config',
    'cache',
    'artifacts',
    'typechain',
    'binaryen',
    'system-contracts',
    'artifacts-zk',
    'cache-zk',
    // Ignore directories with OZ and forge submodules.
    'contracts/l1-contracts/lib',
<<<<<<< HEAD
    'contracts/lib'
=======
    'era-observability'
>>>>>>> 1baa5850
];
const IGNORED_FILES = ['KeysWithPlonkVerifier.sol', 'TokenInit.sol', '.tslintrc.js', '.prettierrc.js'];

// async executor of shell commands
// spawns a new shell and can execute arbitrary commands, like "ls -la | grep .env"
// returns { stdout, stderr }
const promisified = promisify(_exec);

export function exec(command: string) {
    command = command.replace(/\n/g, ' ');
    return promisified(command);
}

// executes a command in a new shell
// but pipes data to parent's stdout/stderr
export function spawn(command: string) {
    command = command.replace(/\n/g, ' ');
    const child = _spawn(command, { stdio: 'inherit', shell: true });
    return new Promise((resolve, reject) => {
        child.on('error', reject);
        child.on('close', (code) => {
            code == 0 ? resolve(code) : reject(`Child process exited with code ${code}`);
        });
    });
}

// executes a command in background and returns a child process handle
// by default pipes data to parent's stdio but this can be overridden
export function background({
    command,
    stdio = 'inherit',
    cwd
}: {
    command: string;
    stdio: any;
    cwd?: ProcessEnvOptions['cwd'];
}) {
    command = command.replace(/\n/g, ' ');
    return _spawn(command, { stdio: stdio, shell: true, detached: true, cwd });
}

export async function confirmAction() {
    if (process.env.ZKSYNC_ACTION == 'dont_ask') return;
    const rl = readline.createInterface({
        input: process.stdin,
        output: process.stdout
    });
    const input = await new Promise((resolve) => {
        rl.question(
            'Dangerous action! (set ZKSYNC_ACTION=dont_ask to always allow)\n' +
                `Type environment name (${process.env.ZKSYNC_ENV}) to confirm: `,
            (input) => {
                rl.close();
                resolve(input);
            }
        );
    });
    if (input !== process.env.ZKSYNC_ENV) {
        throw new Error('[aborted] action was not confirmed');
    }
}

export async function sleep(seconds: number) {
    return new Promise((resolve) => setTimeout(resolve, seconds * 1000));
}

// the sync version of sleep is needed
// for process.on('exit') hook, which MUST be synchronous.
// no idea why it has to be so ugly, though
export function sleepSync(seconds: number) {
    Atomics.wait(new Int32Array(new SharedArrayBuffer(4)), 0, 0, seconds * 1000);
}

export async function allowFail<T>(promise: Promise<T>) {
    try {
        return await promise;
    } catch {
        return null;
    }
}

export function allowFailSync<T>(func: () => T) {
    try {
        return func();
    } catch {
        return null;
    }
}

export function replaceInFile(filename: string, before: string | RegExp, after: string) {
    before = new RegExp(before, 'g');
    modifyFile(filename, (source) => source.replace(before, after));
}

// performs an operation on the content of `filename`
export function modifyFile(filename: string, modifier: (s: string) => string) {
    const source = fs.readFileSync(filename).toString();
    fs.writeFileSync(filename, modifier(source));
}

// If you wonder why this is written so obscurely through find and not through .prettierignore and globs,
// it's because prettier *first* expands globs and *then* applies ignore rules, which leads to an error
// because it can't expand into volumes folder with not enough access rights, even if it is ignored.
//
// And if we let the shell handle glob expansion instead of prettier, `shopt -s globstar` will be
// disabled (because yarn spawns its own shell that does not load .bashrc) and thus glob patterns
// with double-stars will not work
export async function getUnignoredFiles(extension: string) {
    const root = extension == 'sol' ? 'contracts' : '.';
    const ignored_dirs = IGNORED_DIRS.map((dir) => `-o -path '*/${dir}' -prune`).join(' ');
    const ignored_files = IGNORED_FILES.map((file) => `-a ! -name '${file}'`).join(' ');
    const { stdout: files } = await exec(
        `find ${root} -type f -name '*.${extension}' ${ignored_files} -print ${ignored_dirs}`
    );

    return files;
}

export function web3Url() {
    return process.env.ETH_CLIENT_WEB3_URL!;
}

export async function readZkSyncAbi() {
    const zksync = process.env.ZKSYNC_HOME;
    const path = `${zksync}/contracts/l1-contracts/artifacts/contracts/state-transition/chain-interfaces/IZkSyncHyperchain.sol/IZkSyncHyperchain.json`;

    const fileContent = (await fs.promises.readFile(path)).toString();

    const abi = JSON.parse(fileContent).abi;

    return abi;
}

const entry = chalk.bold.yellow;
const announce = chalk.yellow;
const success = chalk.green;
const timestamp = chalk.grey;

// Wrapper that writes an announcement and completion notes for each executed task.
export const announced = async (fn: string, promise: Promise<void> | void) => {
    const announceLine = `${entry('>')} ${announce(fn)}`;
    const separator = '-'.repeat(fn.length + 2); // 2 is the length of "> ".
    console.log(`\n` + separator); // So it's easier to see each individual step in the console.
    console.log(announceLine);

    const start = new Date().getTime();
    // The actual execution part
    await promise;

    const time = new Date().getTime() - start;
    const successLine = `${success('✔')} ${fn} done`;
    const timestampLine = timestamp(`(${time}ms)`);
    console.log(`${successLine} ${timestampLine}`);
};

export function unpackStringSemVer(semver: string): [number, number, number] {
    const [major, minor, patch] = semver.split('.');
    return [parseInt(major), parseInt(minor), parseInt(patch)];
}<|MERGE_RESOLUTION|>--- conflicted
+++ resolved
@@ -26,11 +26,8 @@
     'cache-zk',
     // Ignore directories with OZ and forge submodules.
     'contracts/l1-contracts/lib',
-<<<<<<< HEAD
-    'contracts/lib'
-=======
+    'contracts/lib',
     'era-observability'
->>>>>>> 1baa5850
 ];
 const IGNORED_FILES = ['KeysWithPlonkVerifier.sol', 'TokenInit.sol', '.tslintrc.js', '.prettierrc.js'];
 
