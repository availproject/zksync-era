# zkSync chain parameters

[chain.eth]
# Name of the used Ethereum network
network = "localhost"
# Name of current zkSync network
# Used for Sentry environment
zksync_network = "localhost"
# ID of current zkSync network treated as ETH network ID.
# Used to distinguish zkSync from other Web3-capable networks.
zksync_network_id = 270

[chain.state_keeper]
fee_account_addr = "0xde03a0B5963f75f1C8485B355fF6D30f3093BDE7"

# Denotes the amount of slots for transactions in the block.
transaction_slots = 250

max_allowed_l2_tx_gas_limit = 4000000000
block_commit_deadline_ms = 2500
miniblock_commit_deadline_ms = 1000
miniblock_seal_queue_capacity = 10
# Max gas that can used to include single block in aggregated operation
max_single_tx_gas = 6000000

# Configuration option for block to be sealed in case
# it takes more percentage of the max block capacity than this value.
close_block_at_geometry_percentage = 0.95
# Configuration option for block to be sealed in case
# it takes more percentage of the max block capacity than this value.
close_block_at_eth_params_percentage = 0.95

# Configuration option for block to be sealed in case
# it takes more percentage of the max block capacity than this value.
close_block_at_gas_percentage = 0.95

# Configuration option for tx to be rejected in case
# it takes more percentage of the block capacity than this value.
reject_tx_at_geometry_percentage = 0.95
# Configuration option for block to be sealed in case
# it takes more percentage of the max block capacity than this value.
reject_tx_at_eth_params_percentage = 0.95

# Configuration option for block to be sealed in case
# it takes more percentage of the max block gas capacity than this value.
reject_tx_at_gas_percentage = 0.95

# The minimal acceptable L2 gas price, i.e. the price that should include the cost of computation/proving as well
# as potentially premium for congestion.
minimal_l2_gas_price = 100000000

# The constant that represents the possibility that a batch can be sealed because of overuse of computation resources.
# It has range from 0 to 1. If it is 0, the compute will not depend on the cost for closing the batch.
# If it is 1, the gas limit per batch will have to cover the entire cost of closing the batch.
compute_overhead_part = 0.0

# The constant that represents the possibility that a batch can be sealed because of overuse of pubdata.
# It has range from 0 to 1. If it is 0, the pubdata will not depend on the cost for closing the batch.
# If it is 1, the pubdata limit per batch will have to cover the entire cost of closing the batch.
pubdata_overhead_part = 1.0

# The constant amount of L1 gas that is used as the overhead for the batch. It includes the price for batch verification, etc.
batch_overhead_l1_gas = 800000

# The maximum amount of gas that can be used by the batch. This value is derived from the circuits limitation per batch.
max_gas_per_batch = 200000000

# This will also determine how many blobs are used, when enabled.
# If the value is less than 126 kb -> Calldata or 1 Blob
# If the value is > 126 kb and < 252 kb then 2 blobs are used.
# Note, the max at this moment is 252 kb
max_pubdata_per_batch = 100000

# The version of the fee model to use. 
# - `V1`, the first model that was used in zkSync Era. In this fee model, the pubdata price must be pegged to the L1 gas price.
# Also, the fair L2 gas price is expected to only include the proving/computation price for the operator and not the costs that come from
# processing the batch on L1.
# - `V2`, the second model that was used in zkSync Era. There the pubdata price might be independent from the L1 gas price. Also,
# The fair L2 gas price is expected to both the proving/computation price for the operator and the costs that come from
# processing the batch on L1.
fee_model_version = "V1"

# Max number of computational gas that validation step is allowed to take.
validation_computational_gas_limit = 300000
save_call_traces = true

virtual_blocks_interval = 1
virtual_blocks_per_miniblock = 1

<<<<<<< HEAD
# WARNING! This slows down the statekeeper, forcing mempool to upload to GCS
# It is meant as a validation flag to be used in STAGING only.
# This variable should not be set to true in any customer facing environment.
upload_witness_inputs_to_gcs = false

bootloader_hash = "0x010008cb037f780742bcf34e05ff9b1a3140061de045a40192eb0424585521af"
default_aa_hash = "0x01000563322a8444108dc763ebd80fb18ae14d2ec5c0fb5057a090023cd3d4a4"
=======
bootloader_hash = "0x010007ede999d096c84553fb514d3d6ca76fbf39789dda76bfeda9f3ae06236e"
default_aa_hash = "0x0100055b041eb28aff6e3a6e0f37c31fd053fc9ef142683b05e5f0aee6934066"
>>>>>>> 0c79a37a

[chain.operations_manager]
# Sleep time when there is no new input data
delay_interval = 100

[chain.mempool]
delay_interval = 100
sync_interval_ms = 10
sync_batch_size = 1000
capacity = 10_000_000
stuck_tx_timeout = 86400 # 1 day in seconds
remove_stuck_txs = true

[chain.circuit_breaker]
sync_interval_ms = 30000
http_req_max_retry_number = 5
http_req_retry_interval_sec = 2<|MERGE_RESOLUTION|>--- conflicted
+++ resolved
@@ -87,18 +87,9 @@
 virtual_blocks_interval = 1
 virtual_blocks_per_miniblock = 1
 
-<<<<<<< HEAD
-# WARNING! This slows down the statekeeper, forcing mempool to upload to GCS
-# It is meant as a validation flag to be used in STAGING only.
-# This variable should not be set to true in any customer facing environment.
-upload_witness_inputs_to_gcs = false
-
 bootloader_hash = "0x010008cb037f780742bcf34e05ff9b1a3140061de045a40192eb0424585521af"
 default_aa_hash = "0x01000563322a8444108dc763ebd80fb18ae14d2ec5c0fb5057a090023cd3d4a4"
-=======
-bootloader_hash = "0x010007ede999d096c84553fb514d3d6ca76fbf39789dda76bfeda9f3ae06236e"
-default_aa_hash = "0x0100055b041eb28aff6e3a6e0f37c31fd053fc9ef142683b05e5f0aee6934066"
->>>>>>> 0c79a37a
+
 
 [chain.operations_manager]
 # Sleep time when there is no new input data
