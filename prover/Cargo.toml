[workspace]
members = [
    "crates/bin/*",
    "crates/lib/*",
]

resolver = "2"

[workspace.package]
version = "0.1.0"
edition = "2021"
authors = ["The Matter Labs Team <hello@matterlabs.dev>"]
homepage = "https://zksync.io/"
repository = "https://github.com/matter-labs/zksync-era"
license = "MIT OR Apache-2.0"
keywords = ["blockchain", "zksync"]
categories = ["cryptography"]

[workspace.dependencies]
# Common dependencies
anyhow = "1.0"
async-trait = "0.1"
bincode = "1"
chrono = "0.4.38"
<<<<<<< HEAD
circuit_definitions = "=0.150.2-rc.1"
circuit_sequencer_api = "=0.150.2-rc.1"
=======
>>>>>>> 2fa2249d
clap = "4.4.6"
colored = "2.0"
const-decoder = "0.3.0"
ctrlc = "3.1"
dialoguer = "0.11"
futures = "0.3"
hex = "0.4"
itertools = "0.10.5"
indicatif = "0.16"
jemallocator = "0.5"
local-ip-address = "0.5.0"
log = "0.4.20"
md5 = "0.7.0"
once_cell = "1.18"
proptest = "1.2.0"
queues = "1.1.0"
rand = "0.8"
regex = "1.10.4"
reqwest = "0.12"
serde = "1.0"
serde_derive = "1.0"
serde_json = "1.0"
sha3 = "0.10.8"
<<<<<<< HEAD
shivini = "=0.150.2-rc.1"
=======
>>>>>>> 2fa2249d
sqlx = { version = "0.7.3", default-features = false }
structopt = "0.3.26"
strum = { version = "0.26" }
tempfile = "3"
tokio = "1"
toml_edit = "0.14.4"
tracing = "0.1"
tracing-subscriber = { version = "0.3" }
vise = "0.1.0"
<<<<<<< HEAD
vk_setup_data_generator_server_fri = { path = "vk_setup_data_generator_server_fri" }
zksync_prover_config = { path = "config" }
zksync_multivm = { path = "../core/lib/multivm", version = "0.1.0" }
zksync_vlog = { path = "../core/lib/vlog" }
zk_evm = "0.141.0"
zkevm_test_harness = "=0.150.2-rc.1"
=======

# Proving dependencies
circuit_definitions = "=0.150.2-rc.1"
circuit_sequencer_api = "=0.150.2-rc.1"
zkevm_test_harness = "=0.150.2-rc.1"

# GPU proving dependencies
wrapper_prover = { package = "zksync-wrapper-prover", version = "=0.140.0-gpu-wrapper.0" }
shivini = "=0.150.2-rc.1"

# Core workspace dependencies
zksync_multivm = { path = "../core/lib/multivm", version = "0.1.0" }
zksync_vlog = { path = "../core/lib/vlog" }
>>>>>>> 2fa2249d
zksync_basic_types = { path = "../core/lib/basic_types" }
zksync_config = { path = "../core/lib/config" }
zksync_dal = { path = "../core/lib/dal" }
zksync_db_connection = { path = "../core/lib/db_connection" }
zksync_env_config = { path = "../core/lib/env_config" }
zksync_object_store = { path = "../core/lib/object_store" }
zksync_prover_interface = { path = "../core/lib/prover_interface" }
zksync_queued_job_processor = { path = "../core/lib/queued_job_processor" }
zksync_state = { path = "../core/lib/state" }
zksync_system_constants = { path = "../core/lib/constants" }
zksync_types = { path = "../core/lib/types" }
zksync_utils = { path = "../core/lib/utils" }
zksync_eth_client = { path = "../core/lib/eth_client" }
zksync_contracts = { path = "../core/lib/contracts" }
zksync_core_leftovers = { path = "../core/lib/zksync_core_leftovers" }
<<<<<<< HEAD
zksync_protobuf_config = { path = "../core/lib/protobuf_config" }

wrapper_prover = { package = "zksync-wrapper-prover", version = "=0.140.0-gpu-wrapper.0" }
=======
>>>>>>> 2fa2249d

# Prover workspace dependencies
zksync_prover_dal = { path = "crates/lib/prover_dal" }
zksync_prover_fri_types = { path = "crates/lib/prover_fri_types" }
zksync_prover_fri_utils = { path = "crates/lib/prover_fri_utils" }
vk_setup_data_generator_server_fri = { path = "crates/bin/vk_setup_data_generator_server_fri" }

# for `perf` profiling
[profile.perf]
inherits = "release"
debug = true<|MERGE_RESOLUTION|>--- conflicted
+++ resolved
@@ -22,11 +22,6 @@
 async-trait = "0.1"
 bincode = "1"
 chrono = "0.4.38"
-<<<<<<< HEAD
-circuit_definitions = "=0.150.2-rc.1"
-circuit_sequencer_api = "=0.150.2-rc.1"
-=======
->>>>>>> 2fa2249d
 clap = "4.4.6"
 colored = "2.0"
 const-decoder = "0.3.0"
@@ -50,10 +45,6 @@
 serde_derive = "1.0"
 serde_json = "1.0"
 sha3 = "0.10.8"
-<<<<<<< HEAD
-shivini = "=0.150.2-rc.1"
-=======
->>>>>>> 2fa2249d
 sqlx = { version = "0.7.3", default-features = false }
 structopt = "0.3.26"
 strum = { version = "0.26" }
@@ -63,14 +54,6 @@
 tracing = "0.1"
 tracing-subscriber = { version = "0.3" }
 vise = "0.1.0"
-<<<<<<< HEAD
-vk_setup_data_generator_server_fri = { path = "vk_setup_data_generator_server_fri" }
-zksync_prover_config = { path = "config" }
-zksync_multivm = { path = "../core/lib/multivm", version = "0.1.0" }
-zksync_vlog = { path = "../core/lib/vlog" }
-zk_evm = "0.141.0"
-zkevm_test_harness = "=0.150.2-rc.1"
-=======
 
 # Proving dependencies
 circuit_definitions = "=0.150.2-rc.1"
@@ -84,7 +67,6 @@
 # Core workspace dependencies
 zksync_multivm = { path = "../core/lib/multivm", version = "0.1.0" }
 zksync_vlog = { path = "../core/lib/vlog" }
->>>>>>> 2fa2249d
 zksync_basic_types = { path = "../core/lib/basic_types" }
 zksync_config = { path = "../core/lib/config" }
 zksync_dal = { path = "../core/lib/dal" }
@@ -100,12 +82,6 @@
 zksync_eth_client = { path = "../core/lib/eth_client" }
 zksync_contracts = { path = "../core/lib/contracts" }
 zksync_core_leftovers = { path = "../core/lib/zksync_core_leftovers" }
-<<<<<<< HEAD
-zksync_protobuf_config = { path = "../core/lib/protobuf_config" }
-
-wrapper_prover = { package = "zksync-wrapper-prover", version = "=0.140.0-gpu-wrapper.0" }
-=======
->>>>>>> 2fa2249d
 
 # Prover workspace dependencies
 zksync_prover_dal = { path = "crates/lib/prover_dal" }
