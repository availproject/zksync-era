--- conflicted
+++ resolved
@@ -6,13 +6,7 @@
 use std::time::Duration;
 
 use prometheus_exporter::PrometheusExporterConfig;
-<<<<<<< HEAD
-use zksync_config::configs::FriProofCompressorConfig;
-
-=======
 use zksync_config::configs::{FriProofCompressorConfig, PostgresConfig};
-use zksync_dal::ConnectionPool;
->>>>>>> 5f61d8d0
 use zksync_env_config::{object_store::ProverObjectStoreConfig, FromEnv};
 
 use zksync_object_store::ObjectStoreFactory;
@@ -56,21 +50,15 @@
 
     let opt = Opt::from_args();
     let config = FriProofCompressorConfig::from_env().context("FriProofCompressorConfig")?;
-<<<<<<< HEAD
-    let pool = ProverConnectionPool::builder(DbVariant::Real)
-        .build()
-        .await
-        .context("failed to build a connection pool")?;
-=======
     let postgres_config = PostgresConfig::from_env().context("PostgresConfig::from_env()")?;
-    let pool = ConnectionPool::builder(
+    let pool = ProverConnectionPool::builder(
         postgres_config.prover_url()?,
         postgres_config.max_connections()?,
     )
     .build()
     .await
     .context("failed to build a connection pool")?;
->>>>>>> 5f61d8d0
+
     let object_store_config =
         ProverObjectStoreConfig::from_env().context("ProverObjectStoreConfig::from_env()")?;
     let blob_store = ObjectStoreFactory::new(object_store_config.0)
