#[cfg(feature = "gpu")]
pub mod gpu_prover {
    use std::collections::HashMap;
    use std::{sync::Arc, time::Instant};

    use anyhow::Context as _;
    use tokio::task::JoinHandle;
    use zksync_prover_fri_types::circuit_definitions::base_layer_proof_config;
    use zksync_prover_fri_types::circuit_definitions::boojum::algebraic_props::round_function::AbsorptionModeOverwrite;
    use zksync_prover_fri_types::circuit_definitions::boojum::algebraic_props::sponge::GoldilocksPoseidon2Sponge;
    use zksync_prover_fri_types::circuit_definitions::boojum::cs::implementations::pow::NoPow;

    use zksync_prover_fri_types::circuit_definitions::boojum::cs::implementations::transcript::GoldilocksPoisedon2Transcript;
    use zksync_prover_fri_types::circuit_definitions::boojum::worker::Worker;
    use zksync_prover_fri_types::circuit_definitions::circuit_definitions::base_layer::ZkSyncBaseLayerProof;
    use zksync_prover_fri_types::circuit_definitions::circuit_definitions::recursion_layer::ZkSyncRecursionLayerProof;
    use zksync_prover_fri_types::WitnessVectorArtifacts;

    use crate::metrics::METRICS;
    use zksync_config::configs::fri_prover_group::FriProverGroupConfig;
    use zksync_config::configs::FriProverConfig;

    use zksync_db_connection::ConnectionPool;
    use zksync_env_config::FromEnv;
    use zksync_object_store::ObjectStore;
    use zksync_prover_fri_types::{CircuitWrapper, FriProofWrapper, ProverServiceDataKey};
    use zksync_queued_job_processor::{async_trait, JobProcessor};
    use zksync_types::{basic_fri_types::CircuitIdRoundTuple, proofs::SocketAddress};
    use zksync_vk_setup_data_server_fri::get_setup_data_for_circuit_type;
    use {
        shivini::gpu_prove_from_external_witness_data, shivini::ProverContext,
        zksync_vk_setup_data_server_fri::GoldilocksGpuProverSetupData,
    };

    use crate::utils::{
        get_setup_data_key, save_proof, setup_metadata_to_setup_data_key, verify_proof,
        GpuProverJob, ProverArtifacts, SharedWitnessVectorQueue,
    };

    type DefaultTranscript = GoldilocksPoisedon2Transcript;
    type DefaultTreeHasher = GoldilocksPoseidon2Sponge<AbsorptionModeOverwrite>;

    pub enum SetupLoadMode {
        FromMemory(HashMap<ProverServiceDataKey, Arc<GoldilocksGpuProverSetupData>>),
        FromDisk,
    }

    #[allow(dead_code)]
    pub struct Prover {
        blob_store: Box<dyn ObjectStore>,
        public_blob_store: Option<Box<dyn ObjectStore>>,
        config: Arc<FriProverConfig>,
        prover_connection_pool: ConnectionPool,
        setup_load_mode: SetupLoadMode,
        // Only pick jobs for the configured circuit id and aggregation rounds.
        // Empty means all jobs are picked.
        circuit_ids_for_round_to_be_proven: Vec<CircuitIdRoundTuple>,
        witness_vector_queue: SharedWitnessVectorQueue,
        prover_context: ProverContext,
        address: SocketAddress,
        zone: String,
    }

    impl Prover {
        #[allow(dead_code)]
        pub fn new(
            blob_store: Box<dyn ObjectStore>,
            public_blob_store: Option<Box<dyn ObjectStore>>,
            config: FriProverConfig,
            prover_connection_pool: ConnectionPool,
            setup_load_mode: SetupLoadMode,
            circuit_ids_for_round_to_be_proven: Vec<CircuitIdRoundTuple>,
            witness_vector_queue: SharedWitnessVectorQueue,
            address: SocketAddress,
            zone: String,
        ) -> Self {
            Prover {
                blob_store,
                public_blob_store,
                config: Arc::new(config),
                prover_connection_pool,
                setup_load_mode,
                circuit_ids_for_round_to_be_proven,
                witness_vector_queue,
                prover_context: ProverContext::create()
                    .expect("failed initializing gpu prover context"),
                address,
                zone,
            }
        }

        fn get_setup_data(
            &self,
            key: ProverServiceDataKey,
        ) -> anyhow::Result<Arc<GoldilocksGpuProverSetupData>> {
            let key = get_setup_data_key(key);
            Ok(match &self.setup_load_mode {
                SetupLoadMode::FromMemory(cache) => cache
                    .get(&key)
                    .context("Setup data not found in cache")?
                    .clone(),
                SetupLoadMode::FromDisk => {
                    let started_at = Instant::now();
                    let artifact: GoldilocksGpuProverSetupData =
                        get_setup_data_for_circuit_type(key.clone())
                            .context("get_setup_data_for_circuit_type()")?;

                    METRICS.gpu_setup_data_load_time[&key.circuit_id.to_string()]
                        .observe(started_at.elapsed());

                    Arc::new(artifact)
                }
            })
        }

        pub fn prove(
            job: GpuProverJob,
            setup_data: Arc<GoldilocksGpuProverSetupData>,
        ) -> ProverArtifacts {
            let worker = Worker::new();
            let GpuProverJob {
                assembly,
                witness_vector_artifacts,
            } = job;
            let WitnessVectorArtifacts {
                witness_vector,
                prover_job,
            } = witness_vector_artifacts;

            let (proof_config, circuit_id) = match &prover_job.circuit_wrapper {
                CircuitWrapper::Base(base_circuit) => (
                    base_layer_proof_config(),
                    base_circuit.numeric_circuit_type(),
                ),
                CircuitWrapper::Recursive(recursive_circuit) => (
                    base_layer_proof_config(),
                    recursive_circuit.numeric_circuit_type(),
                ),
            };

            let started_at = Instant::now();
            let proof = gpu_prove_from_external_witness_data::<
                _,
                DefaultTranscript,
                DefaultTreeHasher,
                NoPow,
                _,
            >(
                &assembly,
                &witness_vector,
                proof_config,
                &setup_data.setup,
                &setup_data.vk,
                (),
                &worker,
            )
            .unwrap_or_else(|_| {
                panic!("failed generating GPU proof for id: {}", prover_job.job_id)
            });
            tracing::info!(
                "Successfully generated gpu proof for job {} took: {:?}",
                prover_job.job_id,
                started_at.elapsed()
            );
            METRICS.gpu_proof_generation_time[&circuit_id.to_string()]
                .observe(started_at.elapsed());

            let proof = proof.into();
            verify_proof(
                &prover_job.circuit_wrapper,
                &proof,
                &setup_data.vk,
                prover_job.job_id,
            );
            let proof_wrapper = match &prover_job.circuit_wrapper {
                CircuitWrapper::Base(_) => {
                    FriProofWrapper::Base(ZkSyncBaseLayerProof::from_inner(circuit_id, proof))
                }
                CircuitWrapper::Recursive(_) => FriProofWrapper::Recursive(
                    ZkSyncRecursionLayerProof::from_inner(circuit_id, proof),
                ),
            };
            ProverArtifacts::new(prover_job.block_number, proof_wrapper)
        }
    }

    #[async_trait]
    impl JobProcessor for Prover {
        type Job = GpuProverJob;
        type JobId = u32;
        type JobArtifacts = ProverArtifacts;

        // we use smaller number here as the polling in done from the in-memory queue not DB
        const POLLING_INTERVAL_MS: u64 = 200;
        const MAX_BACKOFF_MS: u64 = 1_000;
        const SERVICE_NAME: &'static str = "FriGpuProver";

        async fn get_next_job(&self) -> anyhow::Result<Option<(Self::JobId, Self::Job)>> {
            let mut queue = self.witness_vector_queue.lock().await;
            let is_full = queue.is_full();
            match queue.remove() {
                Err(_) => Ok(None),
                Ok(item) => {
                    if is_full {
                        self.prover_connection_pool
                            .access_storage::<ProverStorageProcessor>()
                            .await
                            .unwrap()
                            .fri_gpu_prover_queue_dal()
                            .update_prover_instance_from_full_to_available(
                                self.address.clone(),
                                self.zone.clone(),
                            )
                            .await;
                    }
                    tracing::info!(
                        "Started GPU proving for job: {:?}",
                        item.witness_vector_artifacts.prover_job.job_id
                    );
                    Ok(Some((
                        item.witness_vector_artifacts.prover_job.job_id,
                        item,
                    )))
                }
            }
        }

        async fn save_failure(&self, job_id: Self::JobId, _started_at: Instant, error: String) {
            self.prover_connection_pool
                .access_storage::<ProverStorageProcessor>()
                .await
                .unwrap()
                .fri_prover_jobs_dal()
                .save_proof_error(job_id, error)
                .await;
        }

        async fn process_job(
            &self,
            job: Self::Job,
            _started_at: Instant,
        ) -> JoinHandle<anyhow::Result<Self::JobArtifacts>> {
            let setup_data = self.get_setup_data(
                job.witness_vector_artifacts
                    .prover_job
                    .setup_data_key
                    .clone(),
            );
            tokio::task::spawn_blocking(move || {
                Ok(Self::prove(job, setup_data.context("get_setup_data()")?))
            })
        }

        async fn save_result(
            &self,
            job_id: Self::JobId,
            started_at: Instant,
            artifacts: Self::JobArtifacts,
        ) -> anyhow::Result<()> {
<<<<<<< HEAD
            metrics::histogram!(
                "prover_fri.prover.gpu_total_proving_time",
                started_at.elapsed(),
            );
            let mut storage_processor = self
                .prover_connection_pool
                .access_storage::<ProverStorageProcessor>()
                .await
                .unwrap();
=======
            METRICS.gpu_total_proving_time.observe(started_at.elapsed());

            let mut storage_processor = self.prover_connection_pool.access_storage().await.unwrap();
>>>>>>> 445a39ba
            save_proof(
                job_id,
                started_at,
                artifacts,
                &*self.blob_store,
                self.public_blob_store.as_deref(),
                self.config.shall_save_to_public_bucket,
                &mut storage_processor,
            )
            .await;
            Ok(())
        }

        fn max_attempts(&self) -> u32 {
            self.config.max_attempts
        }

        async fn get_job_attempts(&self, job_id: &u32) -> anyhow::Result<u32> {
            let mut prover_storage = self
                .prover_connection_pool
                .access_storage::<ProverStorageProcessor>()
                .await
                .context("failed to acquire DB connection for Prover")?;
            prover_storage
                .fri_prover_jobs_dal()
                .get_prover_job_attempts(*job_id)
                .await
                .map(|attempts| attempts.unwrap_or(0))
                .context("failed to get job attempts for Prover")
        }
    }

    pub fn load_setup_data_cache(config: &FriProverConfig) -> anyhow::Result<SetupLoadMode> {
        Ok(match config.setup_load_mode {
            zksync_config::configs::fri_prover::SetupLoadMode::FromDisk => SetupLoadMode::FromDisk,
            zksync_config::configs::fri_prover::SetupLoadMode::FromMemory => {
                let mut cache = HashMap::new();
                tracing::info!(
                    "Loading setup data cache for group {}",
                    &config.specialized_group_id
                );
                let prover_setup_metadata_list = FriProverGroupConfig::from_env()
                    .context("FriProverGroupConfig::from_env()")?
                    .get_circuit_ids_for_group_id(config.specialized_group_id)
                    .context(
                        "At least one circuit should be configured for group when running in FromMemory mode",
                    )?;
                tracing::info!(
                    "for group {} configured setup metadata are {:?}",
                    &config.specialized_group_id,
                    prover_setup_metadata_list
                );
                for prover_setup_metadata in prover_setup_metadata_list {
                    let key = setup_metadata_to_setup_data_key(&prover_setup_metadata);
                    let setup_data = get_setup_data_for_circuit_type(key.clone())
                        .context("get_setup_data_for_circuit_type()")?;
                    cache.insert(key, Arc::new(setup_data));
                }
                SetupLoadMode::FromMemory(cache)
            }
        })
    }
}<|MERGE_RESOLUTION|>--- conflicted
+++ resolved
@@ -257,21 +257,14 @@
             started_at: Instant,
             artifacts: Self::JobArtifacts,
         ) -> anyhow::Result<()> {
-<<<<<<< HEAD
-            metrics::histogram!(
-                "prover_fri.prover.gpu_total_proving_time",
-                started_at.elapsed(),
-            );
+            METRICS.gpu_total_proving_time.observe(started_at.elapsed());
+
             let mut storage_processor = self
                 .prover_connection_pool
                 .access_storage::<ProverStorageProcessor>()
                 .await
                 .unwrap();
-=======
-            METRICS.gpu_total_proving_time.observe(started_at.elapsed());
-
-            let mut storage_processor = self.prover_connection_pool.access_storage().await.unwrap();
->>>>>>> 445a39ba
+
             save_proof(
                 job_id,
                 started_at,
