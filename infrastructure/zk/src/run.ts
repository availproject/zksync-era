--- conflicted
+++ resolved
@@ -216,23 +216,6 @@
     .action(revertReason);
 
 command
-<<<<<<< HEAD
-    .command('exit-proof')
-    .option('--account <id>')
-    .option('--token <id>')
-    .option('--help')
-    .description('generate exit proof')
-    .action(async (cmd: Command) => {
-        if (!cmd.account || !cmd.token) {
-            await exitProof('--help');
-        } else {
-            await exitProof('--account_id', cmd.account, '--token', cmd.token);
-        }
-    });
-
-command
-=======
->>>>>>> addf887d
     .command('genesis-config-generator [options...]')
     .description('run the genesis-config-generator')
     .allowUnknownOption()
