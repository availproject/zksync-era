import { Command } from 'commander';
import * as utils from './utils';
import * as env from './env';
import fs from 'fs';

export async function build(): Promise<void> {
    await utils.spawn('yarn l1-contracts build');
    await utils.spawn('yarn l2-contracts build');
}

export async function verifyL1Contracts(): Promise<void> {
    // Spawning a new script is expensive, so if we know that publishing is disabled, it's better to not launch
    // it at all (even though `verify` checks the network as well).
    if (process.env.CHAIN_ETH_NETWORK == 'localhost') {
        console.log('Skip contract verification on localhost');
        return;
    }
    await utils.spawn('yarn l1-contracts verify');
}

export function updateContractsEnv(initEnv: string, deployLog: String, envVars: Array<string>): string {
    let updatedContracts = '';
    for (const envVar of envVars) {
        const pattern = new RegExp(`${envVar}=.*`, 'g');
        const matches = deployLog.match(pattern);
        if (matches !== null) {
            const varContents = matches[0];
            env.modify(envVar, varContents, initEnv, false);
            updatedContracts += `${varContents}\n`;
        }
    }
    env.reload();
    return updatedContracts;
}

export async function initializeGovernance(): Promise<void> {
    await utils.confirmAction();
<<<<<<< HEAD

    const privateKey = process.env.GOVERNANCE_PRIVATE_KEY;
    const args = [privateKey ? `--private-key ${privateKey}` : ''];

    const isLocalSetup = process.env.ZKSYNC_LOCAL_SETUP;
    const baseCommandL1 = isLocalSetup ? `yarn --cwd /contracts/l1-contracts` : `yarn l1-contracts`;

    await utils.spawn(`${baseCommandL1} initialize-governance ${args.join(' ')} | tee initializeGovernance.log`);
=======
    await utils.spawn(`yarn l1-contracts initialize-validator ${args.join(' ')} | tee initializeValidator.log`);
>>>>>>> 13c0f520
}

export async function initializeL1AllowList(args: any[] = []) {
    await utils.confirmAction();
<<<<<<< HEAD

    const isLocalSetup = process.env.ZKSYNC_LOCAL_SETUP;
    const baseCommandL1 = isLocalSetup ? `yarn --cwd /contracts/ethereum` : `yarn l1-contracts`;

    await utils.spawn(`${baseCommandL1} initialize-allow-list ${args.join(' ')} | tee initializeL1AllowList.log`);
}

export async function deployWeth(
    command: 'dev' | 'new',
    name?: string,
    symbol?: string,
    decimals?: string,
    args: any = []
): Promise<void> {
    // let destinationFile = 'localhost';
    // if (args.includes('--envFile')) {
    //     destinationFile = args[args.indexOf('--envFile') + 1];
    //     args.splice(args.indexOf('--envFile'), 2);
    // }
    await utils.spawn(`yarn --silent --cwd contracts/l1-contracts deploy-weth '
            ${args.join(' ')} | tee deployL1.log`);

    const deployLog = fs.readFileSync('deployL1.log').toString();
    const l1DeploymentEnvVars = ['CONTRACTS_L1_WETH_TOKEN_ADDR'];
    updateContractsEnv(
        `etc/env/l1-inits/${process.env.L1_ENV_NAME ? process.env.L1_ENV_NAME : '.init'}.env`,
        deployLog,
        l1DeploymentEnvVars
=======
    await utils.spawn(`yarn l1-contracts initialize-governance ${args.join(' ')} | tee initializeGovernance.log`);
}

export async function initializeWethToken(args: any[] = []) {
    await utils.confirmAction();
    await utils.spawn(
        `yarn l1-contracts initialize-l2-weth-token instant-call ${args.join(' ')} | tee initializeWeth.log`
>>>>>>> 13c0f520
    );
}

export async function deployL2(args: any[] = [], includePaymaster?: boolean): Promise<void> {
    await utils.confirmAction();

    const isLocalSetup = process.env.ZKSYNC_LOCAL_SETUP;

<<<<<<< HEAD
    // In the localhost setup scenario we don't have the workspace,
    // so we have to `--cwd` into the required directory.
    const baseCommandL2 = isLocalSetup ? `yarn --cwd /contracts/l2-contracts` : `yarn l2-contracts`;

=======
>>>>>>> 13c0f520
    // Skip compilation for local setup, since we already copied artifacts into the container.
    if (!isLocalSetup) {
        await utils.spawn(`yarn l2-contracts build`);
    }

<<<<<<< HEAD
    await utils.spawn(`${baseCommandL2} deploy-shared-bridge-on-l2 ${args.join(' ')} | tee deployL2.log`);
=======
    await utils.spawn(`yarn l1-contracts initialize-bridges ${args.join(' ')} | tee deployL2.log`);
>>>>>>> 13c0f520

    if (includePaymaster) {
        await utils.spawn(`yarn l2-contracts deploy-testnet-paymaster ${args.join(' ')} | tee -a deployL2.log`);
    }

<<<<<<< HEAD
    await utils.spawn(`${baseCommandL2} deploy-force-deploy-upgrader ${args.join(' ')} | tee -a deployL2.log`);
=======
    if (includeWETH) {
        await utils.spawn(`yarn l2-contracts deploy-l2-weth ${args.join(' ')} | tee -a deployL2.log`);
    }

    await utils.spawn(`yarn l2-contracts deploy-force-deploy-upgrader ${args.join(' ')} | tee -a deployL2.log`);
>>>>>>> 13c0f520

    let l2DeployLog = fs.readFileSync('deployL2.log').toString();
    const l2DeploymentEnvVars = [
        'CONTRACTS_L2_SHARED_BRIDGE_ADDR',
        'CONTRACTS_L2_TESTNET_PAYMASTER_ADDR',
        'CONTRACTS_L2_WETH_TOKEN_IMPL_ADDR',
        'CONTRACTS_L2_WETH_TOKEN_PROXY_ADDR',
        'CONTRACTS_L2_DEFAULT_UPGRADE_ADDR'
    ];
    updateContractsEnv(`etc/env/l2-inits/${process.env.ZKSYNC_ENV!}.init.env`, l2DeployLog, l2DeploymentEnvVars);
}

// for testnet and development purposes it is ok to deploy contracts form L1.
export async function deployL2ThroughL1({ includePaymaster }: { includePaymaster: boolean }): Promise<void> {
    await utils.confirmAction();

    const privateKey = process.env.DEPLOYER_PRIVATE_KEY;
    const args = [privateKey ? `--private-key ${privateKey}` : ''];

    const isLocalSetup = process.env.ZKSYNC_LOCAL_SETUP;

    // In the localhost setup scenario we don't have the workspace,
    // so we have to `--cwd` into the required directory.
    const baseCommandL2 = isLocalSetup ? `yarn --cwd /contracts/l2-contracts` : `yarn l2-contracts`;

    // Skip compilation for local setup, since we already copied artifacts into the container.
    await utils.spawn(`${baseCommandL2} build`);

<<<<<<< HEAD
    await utils.spawn(`${baseCommandL2} deploy-shared-bridge-on-l2-through-l1 ${args.join(' ')} | tee deployL2.log`);

    if (includePaymaster) {
        await utils.spawn(
            `${baseCommandL2} deploy-testnet-paymaster-through-l1 ${args.join(' ')} | tee -a deployL2.log`
        );
=======
    if (includeWETH) {
        await utils.spawn(`yarn l1-contracts initialize-weth-bridges ${args.join(' ')} | tee -a deployL1.log`);
>>>>>>> 13c0f520
    }

    await utils.spawn(
        `${baseCommandL2} deploy-force-deploy-upgrader-through-l1 ${args.join(' ')} | tee -a deployL2.log`
    );

    let l2DeployLog = fs.readFileSync('deployL2.log').toString();
    const l2DeploymentEnvVars = [
        'CONTRACTS_L2_SHARED_BRIDGE_ADDR',
        'CONTRACTS_L2_TESTNET_PAYMASTER_ADDR',
        'CONTRACTS_L2_WETH_TOKEN_IMPL_ADDR',
        'CONTRACTS_L2_WETH_TOKEN_PROXY_ADDR',
        'CONTRACTS_L2_DEFAULT_UPGRADE_ADDR'
    ];
    updateContractsEnv(`etc/env/l2-inits/${process.env.ZKSYNC_ENV!}.init.env`, l2DeployLog, l2DeploymentEnvVars);
}

async function _deployL1(onlyVerifier: boolean, deploymentMode: DeploymentMode): Promise<void> {
    await utils.confirmAction();
<<<<<<< HEAD

    const privateKey = process.env.DEPLOYER_PRIVATE_KEY;
    const args = [
        privateKey ? `--private-key ${privateKey}` : '',
        onlyVerifier ? '--only-verifier' : '',
        deploymentMode == DeploymentMode.Validium ? '--validium' : ''
    ];

    // In the localhost setup scenario we don't have the workspace,
    // so we have to `--cwd` into the required directory.
    const baseCommand = process.env.ZKSYNC_LOCAL_SETUP ? `yarn --cwd /contracts/l1-contracts` : `yarn l1-contracts`;

    await utils.spawn(`${baseCommand} deploy-no-build ${args.join(' ')} | tee deployL1.log`);
=======
    await utils.spawn(`yarn l1-contracts deploy-no-build ${args.join(' ')} | tee deployL1.log`);
>>>>>>> 13c0f520
    const deployLog = fs.readFileSync('deployL1.log').toString();
    const l1EnvVars = [
        'CONTRACTS_CREATE2_FACTORY_ADDR',

        'CONTRACTS_BRIDGEHUB_PROXY_ADDR',
        'CONTRACTS_BRIDGEHUB_IMPL_ADDR',

        'CONTRACTS_STATE_TRANSITION_PROXY_ADDR',
        'CONTRACTS_STATE_TRANSITION_IMPL_ADDR',

        'CONTRACTS_DIAMOND_UPGRADE_INIT_ADDR',
        'CONTRACTS_DIAMOND_INIT_ADDR',
        'CONTRACTS_DEFAULT_UPGRADE_ADDR',
        'CONTRACTS_GENESIS_UPGRADE_ADDR',
        'CONTRACTS_GOVERNANCE_ADDR',
        'CONTRACTS_ADMIN_FACET_ADDR',
        'CONTRACTS_EXECUTOR_FACET_ADDR',
        'CONTRACTS_GETTERS_FACET_ADDR',
        'CONTRACTS_MAILBOX_FACET_ADDR',

        'CONTRACTS_VERIFIER_ADDR',
        'CONTRACTS_VALIDATOR_TIMELOCK_ADDR',

        'CONTRACTS_GENESIS_TX_HASH',
        'CONTRACTS_TRANSPARENT_PROXY_ADMIN_ADDR',
        'CONTRACTS_L1_SHARED_BRIDGE_PROXY_ADDR',
        'CONTRACTS_L1_SHARED_BRIDGE_IMPL_ADDR',
        'CONTRACTS_L1_ERC20_BRIDGE_PROXY_ADDR',
        'CONTRACTS_L1_ERC20_BRIDGE_IMPL_ADDR',
        'CONTRACTS_L1_WETH_BRIDGE_IMPL_ADDR',
        'CONTRACTS_L1_WETH_BRIDGE_PROXY_ADDR',
        'CONTRACTS_L1_ALLOW_LIST_ADDR',
        'CONTRACTS_L1_MULTICALL3_ADDR',
        'CONTRACTS_BLOB_VERSIONED_HASH_RETRIEVER_ADDR',

        /// temporary:
        'CONTRACTS_HYPERCHAIN_UPGRADE_ADDR'
    ];

    console.log('Writing to', `etc/env/l1-inits/${process.env.L1_ENV_NAME ? process.env.L1_ENV_NAME : '.init'}.env`);
    const updatedContracts = updateContractsEnv(
        `etc/env/l1-inits/${process.env.L1_ENV_NAME ? process.env.L1_ENV_NAME : '.init'}.env`,
        deployLog,
        l1EnvVars
    );

    // Write updated contract addresses and tx hashes to the separate file
    // Currently it's used by loadtest github action to update deployment configmap.
    fs.writeFileSync('deployed_contracts.log', updatedContracts);
}

export enum DeploymentMode {
    Rollup = 0,
    Validium = 1
}

export async function redeployL1(verifierOnly: boolean, deploymentMode: DeploymentMode) {
    await _deployL1(verifierOnly, deploymentMode);
    await verifyL1Contracts();
}

export async function wethBridgeFinish(args: any[] = []): Promise<void> {
    await utils.confirmAction();

    const isLocalSetup = process.env.ZKSYNC_LOCAL_SETUP;

    // In the localhost setup scenario we don't have the workspace,
    // so we have to `--cwd` into the required directory.
    const baseCommandL1 = isLocalSetup ? `yarn --cwd /contracts/ethereum` : `yarn l1-contracts`;

    await utils.spawn(`${baseCommandL1} weth-finish-deployment-on-chain ${args.join(' ')} | tee -a deployL2.log`);
}

export async function erc20BridgeFinish(args: any[] = []): Promise<void> {
    await utils.confirmAction();

    const isLocalSetup = process.env.ZKSYNC_LOCAL_SETUP;

    // In the localhost setup scenario we don't have the workspace,
    // so we have to `--cwd` into the required directory.
    const baseCommandL1 = isLocalSetup ? `yarn --cwd /contracts/ethereum` : `yarn l1-contracts`;

    await utils.spawn(`${baseCommandL1} erc20-finish-deployment-on-chain ${args.join(' ')} | tee -a deployL2.log`);
}

export async function registerHyperchain({ baseTokenName }: { baseTokenName?: string }): Promise<void> {
    await utils.confirmAction();

    const privateKey = process.env.GOVERNOR_PRIVATE_KEY;
    const args = [
        privateKey ? `--private-key ${privateKey}` : '',
        baseTokenName ? `--base-token-name ${baseTokenName}` : ''
    ];

    // In the localhost setup scenario we don't have the workspace,
    // so we have to `--cwd` into the required directory.
    const baseCommand = process.env.ZKSYNC_LOCAL_SETUP ? `yarn --cwd /contracts/ethereum` : `yarn l1-contracts`;

    await utils.spawn(`${baseCommand} register-hyperchain ${args.join(' ')} | tee registerHyperchain.log`);
    const deployLog = fs.readFileSync('registerHyperchain.log').toString();

    const l2EnvVars = ['CHAIN_ETH_ZKSYNC_NETWORK_ID', 'CONTRACTS_DIAMOND_PROXY_ADDR', 'CONTRACTS_BASE_TOKEN_ADDR'];
    console.log('Writing to', `etc/env/l2-inits/${process.env.ZKSYNC_ENV!}.init.env`);

    const updatedContracts = updateContractsEnv(
        `etc/env/l2-inits/${process.env.ZKSYNC_ENV!}.init.env`,
        deployLog,
        l2EnvVars
    );

    // Write updated contract addresses and tx hashes to the separate file
    // Currently it's used by loadtest github action to update deployment configmap.
    fs.writeFileSync('register_hyperchain.log', updatedContracts);
}

export async function deployVerifier(): Promise<void> {
    // Deploy mode doesn't matter here
    await _deployL1(true, DeploymentMode.Rollup);
}

export async function deployL1(args: [string]): Promise<void> {
    let mode;
    if (args.includes('validium')) {
        mode = DeploymentMode.Validium;
    } else {
        mode = DeploymentMode.Rollup;
    }
    await _deployL1(false, mode);
}

async function upgradeSharedBridgeEra(): Promise<void> {
    await utils.confirmAction();
    if (process.env.CHAIN_ETH_ZKSYNC_NETWORK_ID != process.env.CONTRACTS_ERA_CHAIN_ID) {
        throw new Error('Era chain and l2 chain id do not match');
    }
    process.env.CONTRACTS_ERA_DIAMOND_PROXY_ADDR = process.env.CONTRACTS_DIAMOND_PROXY_ADDR;

    const privateKey = process.env.DEPLOYER_PRIVATE_KEY;
    const args = [privateKey ? `--private-key ${privateKey}` : ''];

    // In the localhost setup scenario we don't have the workspace,
    // so we have to `--cwd` into the required directory.
    const baseCommand = process.env.ZKSYNC_LOCAL_SETUP ? `yarn --cwd /contracts/l1-contracts` : `yarn l1-contracts`;

    await utils.spawn(`${baseCommand} upgrade-shared-bridge-era ${args.join(' ')} | tee upgradeSharedBridgeEra.log`);

    const deployLog = fs.readFileSync('upgradeSharedBridgeEra.log').toString();
    const l1EnvVars = ['CONTRACTS_L1_SHARED_BRIDGE_IMPL_ADDR'];

    console.log('Writing to', `etc/env/l1-inits/${process.env.L1_ENV_NAME ? process.env.L1_ENV_NAME : '.init'}.env`);
    const updatedContracts = updateContractsEnv(
        `etc/env/l1-inits/${process.env.L1_ENV_NAME ? process.env.L1_ENV_NAME : '.init'}.env`,
        deployLog,
        l1EnvVars
    );

    // Write updated contract addresses and tx hashes to the separate file
    // Currently it's used by loadtest github action to update deployment configmap.
    fs.writeFileSync('upgraded_shared_bridge.log', updatedContracts);
}

export const command = new Command('contract').description('contract management');

command
    .command('redeploy [deploy-opts...]')
    .allowUnknownOption(true)
    .description('redeploy contracts')
    .action(redeployL1);
command.command('deploy [deploy-opts...]').allowUnknownOption(true).description('deploy contracts').action(deployL1);
command.command('build').description('build contracts').action(build);
<<<<<<< HEAD
command.command('verify').description('verify L1 contracts').action(verifyL1Contracts);
command
    .command('upgrade-shared-bridge-era')
    .description('upgrade shared bridge with deployed era diamond proxy address')
    .action(upgradeSharedBridgeEra);
=======
command
    .command('initialize-validator [init-opts...]')
    .allowUnknownOption(true)
    .description('initialize validator')
    .action(initializeValidator);
command.command('verify').description('verify L1 contracts').action(verifyL1Contracts);
command
    .command('deploy-l2 [deploy-opts...]')
    .allowUnknownOption(true)
    .description('deploy l2 contracts')
    .action(deployL2);
command
    .command('initialize-governance [gov-opts...]')
    .allowUnknownOption(true)
    .description('initialize governance')
    .action(initializeGovernance);
>>>>>>> 13c0f520
<|MERGE_RESOLUTION|>--- conflicted
+++ resolved
@@ -33,30 +33,18 @@
     return updatedContracts;
 }
 
+export async function initializeValidator(args: any[]): Promise<void> {
+    await utils.confirmAction();
+    await utils.spawn(`yarn l1-contracts initialize-validator ${args.join(' ')} | tee initializeValidator.log`);
+}
+
 export async function initializeGovernance(): Promise<void> {
     await utils.confirmAction();
-<<<<<<< HEAD
 
     const privateKey = process.env.GOVERNANCE_PRIVATE_KEY;
     const args = [privateKey ? `--private-key ${privateKey}` : ''];
 
-    const isLocalSetup = process.env.ZKSYNC_LOCAL_SETUP;
-    const baseCommandL1 = isLocalSetup ? `yarn --cwd /contracts/l1-contracts` : `yarn l1-contracts`;
-
-    await utils.spawn(`${baseCommandL1} initialize-governance ${args.join(' ')} | tee initializeGovernance.log`);
-=======
-    await utils.spawn(`yarn l1-contracts initialize-validator ${args.join(' ')} | tee initializeValidator.log`);
->>>>>>> 13c0f520
-}
-
-export async function initializeL1AllowList(args: any[] = []) {
-    await utils.confirmAction();
-<<<<<<< HEAD
-
-    const isLocalSetup = process.env.ZKSYNC_LOCAL_SETUP;
-    const baseCommandL1 = isLocalSetup ? `yarn --cwd /contracts/ethereum` : `yarn l1-contracts`;
-
-    await utils.spawn(`${baseCommandL1} initialize-allow-list ${args.join(' ')} | tee initializeL1AllowList.log`);
+    await utils.spawn(`yarn l1-contracts initialize-governance ${args.join(' ')} | tee initializeGovernance.log`);
 }
 
 export async function deployWeth(
@@ -80,15 +68,6 @@
         `etc/env/l1-inits/${process.env.L1_ENV_NAME ? process.env.L1_ENV_NAME : '.init'}.env`,
         deployLog,
         l1DeploymentEnvVars
-=======
-    await utils.spawn(`yarn l1-contracts initialize-governance ${args.join(' ')} | tee initializeGovernance.log`);
-}
-
-export async function initializeWethToken(args: any[] = []) {
-    await utils.confirmAction();
-    await utils.spawn(
-        `yarn l1-contracts initialize-l2-weth-token instant-call ${args.join(' ')} | tee initializeWeth.log`
->>>>>>> 13c0f520
     );
 }
 
@@ -97,37 +76,18 @@
 
     const isLocalSetup = process.env.ZKSYNC_LOCAL_SETUP;
 
-<<<<<<< HEAD
-    // In the localhost setup scenario we don't have the workspace,
-    // so we have to `--cwd` into the required directory.
-    const baseCommandL2 = isLocalSetup ? `yarn --cwd /contracts/l2-contracts` : `yarn l2-contracts`;
-
-=======
->>>>>>> 13c0f520
     // Skip compilation for local setup, since we already copied artifacts into the container.
     if (!isLocalSetup) {
         await utils.spawn(`yarn l2-contracts build`);
     }
 
-<<<<<<< HEAD
-    await utils.spawn(`${baseCommandL2} deploy-shared-bridge-on-l2 ${args.join(' ')} | tee deployL2.log`);
-=======
-    await utils.spawn(`yarn l1-contracts initialize-bridges ${args.join(' ')} | tee deployL2.log`);
->>>>>>> 13c0f520
+    await utils.spawn(`yarn l2-contracts deploy-shared-bridge-on-l2 ${args.join(' ')} | tee deployL2.log`);
 
     if (includePaymaster) {
         await utils.spawn(`yarn l2-contracts deploy-testnet-paymaster ${args.join(' ')} | tee -a deployL2.log`);
     }
 
-<<<<<<< HEAD
-    await utils.spawn(`${baseCommandL2} deploy-force-deploy-upgrader ${args.join(' ')} | tee -a deployL2.log`);
-=======
-    if (includeWETH) {
-        await utils.spawn(`yarn l2-contracts deploy-l2-weth ${args.join(' ')} | tee -a deployL2.log`);
-    }
-
     await utils.spawn(`yarn l2-contracts deploy-force-deploy-upgrader ${args.join(' ')} | tee -a deployL2.log`);
->>>>>>> 13c0f520
 
     let l2DeployLog = fs.readFileSync('deployL2.log').toString();
     const l2DeploymentEnvVars = [
@@ -147,30 +107,19 @@
     const privateKey = process.env.DEPLOYER_PRIVATE_KEY;
     const args = [privateKey ? `--private-key ${privateKey}` : ''];
 
-    const isLocalSetup = process.env.ZKSYNC_LOCAL_SETUP;
-
-    // In the localhost setup scenario we don't have the workspace,
-    // so we have to `--cwd` into the required directory.
-    const baseCommandL2 = isLocalSetup ? `yarn --cwd /contracts/l2-contracts` : `yarn l2-contracts`;
-
     // Skip compilation for local setup, since we already copied artifacts into the container.
-    await utils.spawn(`${baseCommandL2} build`);
-
-<<<<<<< HEAD
-    await utils.spawn(`${baseCommandL2} deploy-shared-bridge-on-l2-through-l1 ${args.join(' ')} | tee deployL2.log`);
+    await utils.spawn(`yarn l2-contracts build`);
+
+    await utils.spawn(`yarn l2-contracts deploy-shared-bridge-on-l2-through-l1 ${args.join(' ')} | tee deployL2.log`);
 
     if (includePaymaster) {
         await utils.spawn(
-            `${baseCommandL2} deploy-testnet-paymaster-through-l1 ${args.join(' ')} | tee -a deployL2.log`
+            `yarn l2-contracts deploy-testnet-paymaster-through-l1 ${args.join(' ')} | tee -a deployL2.log`
         );
-=======
-    if (includeWETH) {
-        await utils.spawn(`yarn l1-contracts initialize-weth-bridges ${args.join(' ')} | tee -a deployL1.log`);
->>>>>>> 13c0f520
     }
 
     await utils.spawn(
-        `${baseCommandL2} deploy-force-deploy-upgrader-through-l1 ${args.join(' ')} | tee -a deployL2.log`
+        `yarn l2-contracts deploy-force-deploy-upgrader-through-l1 ${args.join(' ')} | tee -a deployL2.log`
     );
 
     let l2DeployLog = fs.readFileSync('deployL2.log').toString();
@@ -186,7 +135,6 @@
 
 async function _deployL1(onlyVerifier: boolean, deploymentMode: DeploymentMode): Promise<void> {
     await utils.confirmAction();
-<<<<<<< HEAD
 
     const privateKey = process.env.DEPLOYER_PRIVATE_KEY;
     const args = [
@@ -200,9 +148,6 @@
     const baseCommand = process.env.ZKSYNC_LOCAL_SETUP ? `yarn --cwd /contracts/l1-contracts` : `yarn l1-contracts`;
 
     await utils.spawn(`${baseCommand} deploy-no-build ${args.join(' ')} | tee deployL1.log`);
-=======
-    await utils.spawn(`yarn l1-contracts deploy-no-build ${args.join(' ')} | tee deployL1.log`);
->>>>>>> 13c0f520
     const deployLog = fs.readFileSync('deployL1.log').toString();
     const l1EnvVars = [
         'CONTRACTS_CREATE2_FACTORY_ADDR',
@@ -373,19 +318,16 @@
     .action(redeployL1);
 command.command('deploy [deploy-opts...]').allowUnknownOption(true).description('deploy contracts').action(deployL1);
 command.command('build').description('build contracts').action(build);
-<<<<<<< HEAD
 command.command('verify').description('verify L1 contracts').action(verifyL1Contracts);
 command
     .command('upgrade-shared-bridge-era')
     .description('upgrade shared bridge with deployed era diamond proxy address')
     .action(upgradeSharedBridgeEra);
-=======
 command
     .command('initialize-validator [init-opts...]')
     .allowUnknownOption(true)
     .description('initialize validator')
     .action(initializeValidator);
-command.command('verify').description('verify L1 contracts').action(verifyL1Contracts);
 command
     .command('deploy-l2 [deploy-opts...]')
     .allowUnknownOption(true)
@@ -395,5 +337,4 @@
     .command('initialize-governance [gov-opts...]')
     .allowUnknownOption(true)
     .description('initialize governance')
-    .action(initializeGovernance);
->>>>>>> 13c0f520
+    .action(initializeGovernance);