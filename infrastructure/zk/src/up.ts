--- conflicted
+++ resolved
@@ -10,22 +10,9 @@
     fs.mkdirSync(`${process.env.ZKSYNC_HOME}/volumes/postgres`, { recursive: true });
 }
 
-<<<<<<< HEAD
-export async function up(composeFile?: string) {
-    await utils.sleep(1);
-    // createVolumes();
-    if (composeFile) {
-        await utils.spawn(`docker compose -f ${composeFile} up -d reth postgres`);
-=======
 export async function up(runObservability: boolean, composeFile?: string) {
-    await down();
-    // There is some race on the filesystem, so backoff here
-    await utils.sleep(1);
-    createVolumes();
-
     if (composeFile) {
         await utils.spawn(`docker compose -f ${composeFile} up -d`);
->>>>>>> fea67fb1
     } else {
         await utils.spawn('docker compose up -d');
     }
