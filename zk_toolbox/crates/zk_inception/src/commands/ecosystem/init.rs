use std::{path::PathBuf, str::FromStr};

use anyhow::Context;
use common::{
    config::global_config,
    contracts::build_system_contracts,
    forge::{Forge, ForgeScriptArgs},
    git, logger,
    spinner::Spinner,
    Prompt,
};
use config::{
    forge_interface::{
        deploy_ecosystem::{
            input::{DeployErc20Config, Erc20DeploymentConfig, InitialDeploymentConfig},
            output::ERC20Tokens,
        },
        script_params::DEPLOY_ERC20_SCRIPT_PARAMS,
    },
    traits::{FileConfigWithDefaultName, ReadConfig, SaveConfig, SaveConfigWithBasePath},
    ContractsConfig, EcosystemConfig,
};
<<<<<<< HEAD
use types::{L1Network, ProverMode};
=======
use types::L1Network;
>>>>>>> 1baa5850
use xshell::Shell;

use super::{
    args::init::{EcosystemArgsFinal, EcosystemInitArgs, EcosystemInitArgsFinal},
    common::deploy_l1,
    setup_observability,
    utils::{build_system_contracts, install_yarn_dependencies},
};
use crate::{
    accept_ownership::{accept_admin, accept_owner},
    commands::{
        chain::{self, args::init::PortOffset},
        ecosystem::create_configs::{
            create_erc20_deployment_config, create_initial_deployments_config,
        },
    },
    messages::{
        msg_ecosystem_initialized, msg_ecosystem_no_found_preexisting_contract,
        msg_initializing_chain, MSG_CHAIN_NOT_INITIALIZED,
        MSG_DEPLOYING_ECOSYSTEM_CONTRACTS_SPINNER, MSG_DEPLOYING_ERC20,
        MSG_DEPLOYING_ERC20_SPINNER, MSG_ECOSYSTEM_CONTRACTS_PATH_INVALID_ERR,
        MSG_ECOSYSTEM_CONTRACTS_PATH_PROMPT, MSG_INITIALIZING_ECOSYSTEM,
        MSG_INTALLING_DEPS_SPINNER,
    },
    utils::forge::{check_the_balance, fill_forge_private_key},
};

pub async fn run(args: EcosystemInitArgs, shell: &Shell) -> anyhow::Result<()> {
    let ecosystem_config = EcosystemConfig::from_file(shell)?;

    git::submodule_update(shell, ecosystem_config.link_to_code.clone())?;

    let initial_deployment_config = match ecosystem_config.get_initial_deployment_config() {
        Ok(config) => config,
        Err(_) => create_initial_deployments_config(shell, &ecosystem_config.config)?,
    };

    let mut genesis_args = args.genesis_args.clone();
    if args.dev {
        genesis_args.use_default = true;
    }
    let mut final_ecosystem_args = args.fill_values_with_prompt(ecosystem_config.l1_network);

    logger::info(MSG_INITIALIZING_ECOSYSTEM);

    if final_ecosystem_args.observability {
        setup_observability::run(shell)?;
    }

    let contracts_config = init(
        &mut final_ecosystem_args,
        shell,
        &ecosystem_config,
        &initial_deployment_config,
    )
    .await?;

    if final_ecosystem_args.deploy_erc20 {
        logger::info(MSG_DEPLOYING_ERC20);
        let erc20_deployment_config = match ecosystem_config.get_erc20_deployment_config() {
            Ok(config) => config,
            Err(_) => create_erc20_deployment_config(shell, &ecosystem_config.config)?,
        };
        deploy_erc20(
            shell,
            &erc20_deployment_config,
            &ecosystem_config,
            &contracts_config,
            final_ecosystem_args.forge_args.clone(),
            final_ecosystem_args.ecosystem.l1_rpc_url.clone(),
        )
        .await?;
    }

    // If the name of chain passed then we deploy exactly this chain otherwise deploy all chains
    let list_of_chains = if let Some(name) = global_config().chain_name.clone() {
        vec![name]
    } else {
        ecosystem_config.list_of_chains()
    };

    for chain_name in &list_of_chains {
        logger::info(msg_initializing_chain(chain_name));
        let chain_config = ecosystem_config
            .load_chain(Some(chain_name.clone()))
            .context(MSG_CHAIN_NOT_INITIALIZED)?;

        let mut chain_init_args = chain::args::init::InitArgsFinal {
            forge_args: final_ecosystem_args.forge_args.clone(),
            genesis_args: genesis_args.clone().fill_values_with_prompt(&chain_config),
            deploy_paymaster: final_ecosystem_args.deploy_paymaster,
            l1_rpc_url: final_ecosystem_args.ecosystem.l1_rpc_url.clone(),
            port_offset: PortOffset::from_chain_id(chain_config.id as u16).into(),
        };

        chain::init::init(
            &mut chain_init_args,
            shell,
            &ecosystem_config,
            &chain_config,
        )
        .await?;
    }

    logger::outro(msg_ecosystem_initialized(&list_of_chains.join(",")));

    Ok(())
}

async fn init(
    init_args: &mut EcosystemInitArgsFinal,
    shell: &Shell,
    ecosystem_config: &EcosystemConfig,
    initial_deployment_config: &InitialDeploymentConfig,
) -> anyhow::Result<ContractsConfig> {
    let spinner = Spinner::new(MSG_INTALLING_DEPS_SPINNER);
    build_system_contracts(shell.clone(), ecosystem_config.link_to_code.clone())?;
    spinner.finish();

    let contracts = deploy_ecosystem(
        shell,
        &mut init_args.ecosystem,
        init_args.forge_args.clone(),
        ecosystem_config,
        initial_deployment_config,
    )
    .await?;
    contracts.save_with_base_path(shell, &ecosystem_config.config)?;
    Ok(contracts)
}

async fn deploy_erc20(
    shell: &Shell,
    erc20_deployment_config: &Erc20DeploymentConfig,
    ecosystem_config: &EcosystemConfig,
    contracts_config: &ContractsConfig,
    forge_args: ForgeScriptArgs,
    l1_rpc_url: String,
) -> anyhow::Result<ERC20Tokens> {
    let deploy_config_path = DEPLOY_ERC20_SCRIPT_PARAMS.input(&ecosystem_config.link_to_code);
    let wallets = ecosystem_config.get_wallets()?;
    DeployErc20Config::new(
        erc20_deployment_config,
        contracts_config,
        vec![
            wallets.governor.address,
            wallets.operator.address,
            wallets.blob_operator.address,
        ],
    )
    .save(shell, deploy_config_path)?;

    let mut forge = Forge::new(&ecosystem_config.path_to_foundry())
        .script(&DEPLOY_ERC20_SCRIPT_PARAMS.script(), forge_args.clone())
        .with_ffi()
        .with_rpc_url(l1_rpc_url)
        .with_broadcast();

    forge = fill_forge_private_key(
        forge,
        ecosystem_config.get_wallets()?.deployer_private_key(),
    )?;

    let spinner = Spinner::new(MSG_DEPLOYING_ERC20_SPINNER);
    check_the_balance(&forge).await?;
    forge.run(shell)?;
    spinner.finish();

    let result = ERC20Tokens::read(
        shell,
        DEPLOY_ERC20_SCRIPT_PARAMS.output(&ecosystem_config.link_to_code),
    )?;
    result.save_with_base_path(shell, &ecosystem_config.config)?;
    Ok(result)
}

async fn deploy_ecosystem(
    shell: &Shell,
    ecosystem: &mut EcosystemArgsFinal,
    forge_args: ForgeScriptArgs,
    ecosystem_config: &EcosystemConfig,
    initial_deployment_config: &InitialDeploymentConfig,
) -> anyhow::Result<ContractsConfig> {
    if ecosystem.deploy_ecosystem {
        return deploy_ecosystem_inner(
            shell,
            forge_args,
            ecosystem_config,
            initial_deployment_config,
            ecosystem.l1_rpc_url.clone(),
        )
        .await;
    }

    let ecosystem_contracts_path = match &ecosystem.ecosystem_contracts_path {
        Some(path) => Some(path.clone()),
        None => {
            let input_path: String = Prompt::new(MSG_ECOSYSTEM_CONTRACTS_PATH_PROMPT)
                .allow_empty()
                .validate_with(|val: &String| {
                    if val.is_empty() {
                        return Ok(());
                    }
                    PathBuf::from_str(val)
                        .map(|_| ())
                        .map_err(|_| MSG_ECOSYSTEM_CONTRACTS_PATH_INVALID_ERR.to_string())
                })
                .ask();
            if input_path.is_empty() {
                None
            } else {
                Some(input_path.into())
            }
        }
    };

    let ecosystem_preexisting_configs_path =
        ecosystem_config
            .get_preexisting_configs_path()
            .join(format!(
                "{}.yaml",
                ecosystem_config.l1_network.to_string().to_lowercase()
            ));

    // currently there are not some preexisting ecosystem contracts in
    // chains, so we need check if this file exists.
    if ecosystem_contracts_path.is_none() && !ecosystem_preexisting_configs_path.exists() {
        anyhow::bail!(msg_ecosystem_no_found_preexisting_contract(
            &ecosystem_config.l1_network.to_string()
        ))
    }

    let ecosystem_contracts_path =
        ecosystem_contracts_path.unwrap_or_else(|| match ecosystem_config.l1_network {
            L1Network::Localhost => {
                ContractsConfig::get_path_with_base_path(&ecosystem_config.config)
            }
            L1Network::Sepolia | L1Network::Holesky | L1Network::Mainnet => {
                ecosystem_preexisting_configs_path
            }
        });

    ContractsConfig::read(shell, ecosystem_contracts_path)
}

async fn deploy_ecosystem_inner(
    shell: &Shell,
    forge_args: ForgeScriptArgs,
    config: &EcosystemConfig,
    initial_deployment_config: &InitialDeploymentConfig,
    l1_rpc_url: String,
) -> anyhow::Result<ContractsConfig> {
    let spinner = Spinner::new(MSG_DEPLOYING_ECOSYSTEM_CONTRACTS_SPINNER);
    let contracts_config = deploy_l1(
        shell,
        &forge_args,
        config,
        initial_deployment_config,
        &l1_rpc_url,
        None,
        true,
    )
    .await?;
    spinner.finish();

    accept_owner(
        shell,
        config,
        contracts_config.l1.governance_addr,
        config.get_wallets()?.governor_private_key(),
        contracts_config.ecosystem_contracts.bridgehub_proxy_addr,
        &forge_args,
        l1_rpc_url.clone(),
    )
    .await?;

    accept_admin(
        shell,
        config,
        contracts_config.l1.chain_admin_addr,
        config.get_wallets()?.governor_private_key(),
        contracts_config.ecosystem_contracts.bridgehub_proxy_addr,
        &forge_args,
        l1_rpc_url.clone(),
    )
    .await?;

    accept_owner(
        shell,
        config,
        contracts_config.l1.governance_addr,
        config.get_wallets()?.governor_private_key(),
        contracts_config.bridges.shared.l1_address,
        &forge_args,
        l1_rpc_url.clone(),
    )
    .await?;

    accept_admin(
        shell,
        config,
        contracts_config.l1.chain_admin_addr,
        config.get_wallets()?.governor_private_key(),
        contracts_config.bridges.shared.l1_address,
        &forge_args,
        l1_rpc_url.clone(),
    )
    .await?;

    accept_owner(
        shell,
        config,
        contracts_config.l1.governance_addr,
        config.get_wallets()?.governor_private_key(),
        contracts_config
            .ecosystem_contracts
            .state_transition_proxy_addr,
        &forge_args,
        l1_rpc_url.clone(),
    )
    .await?;

<<<<<<< HEAD
=======
    accept_admin(
        shell,
        config,
        contracts_config.l1.chain_admin_addr,
        config.get_wallets()?.governor_private_key(),
        contracts_config
            .ecosystem_contracts
            .state_transition_proxy_addr,
        &forge_args,
        l1_rpc_url.clone(),
    )
    .await?;

>>>>>>> 1baa5850
    Ok(contracts_config)
}<|MERGE_RESOLUTION|>--- conflicted
+++ resolved
@@ -20,11 +20,7 @@
     traits::{FileConfigWithDefaultName, ReadConfig, SaveConfig, SaveConfigWithBasePath},
     ContractsConfig, EcosystemConfig,
 };
-<<<<<<< HEAD
-use types::{L1Network, ProverMode};
-=======
 use types::L1Network;
->>>>>>> 1baa5850
 use xshell::Shell;
 
 use super::{
@@ -347,8 +343,6 @@
     )
     .await?;
 
-<<<<<<< HEAD
-=======
     accept_admin(
         shell,
         config,
@@ -362,6 +356,5 @@
     )
     .await?;
 
->>>>>>> 1baa5850
     Ok(contracts_config)
 }