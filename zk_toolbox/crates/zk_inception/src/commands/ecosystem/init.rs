--- conflicted
+++ resolved
@@ -360,11 +360,6 @@
 }
 
 fn build_system_contracts(shell: &Shell, link_to_code: &Path) -> anyhow::Result<()> {
-<<<<<<< HEAD
     let _dir_guard = shell.push_dir(link_to_code.join("contracts/system-contracts"));
-    Cmd::new(cmd!(shell, "forge build --zksync")).run()
-=======
-    let _dir_guard = shell.push_dir(link_to_code.join("contracts"));
-    Ok(Cmd::new(cmd!(shell, "yarn sc build")).run()?)
->>>>>>> f1cbb74b
+    Ok(Cmd::new(cmd!(shell, "forge build --zksync")).run()?)
 }