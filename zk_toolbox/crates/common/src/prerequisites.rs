--- conflicted
+++ resolved
@@ -49,21 +49,7 @@
     custom_validator: None,
 };
 
-<<<<<<< HEAD
-const PROVER_PREREQUISITES: [Prerequisite; 5] = [
-    Prerequisite {
-        name: "gcloud",
-        download_link: "https://cloud.google.com/sdk/docs/install",
-        custom_validator: None,
-    },
-    Prerequisite {
-        name: "wget",
-        download_link: "https://www.gnu.org/software/wget/",
-        custom_validator: None,
-    },
-=======
 pub const GPU_PREREQUISITES: [Prerequisite; 3] = [
->>>>>>> 9821a200
     Prerequisite {
         name: "cmake",
         download_link: "https://cmake.org/download/",
