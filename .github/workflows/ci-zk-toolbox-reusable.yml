name: Workflow template for CI jobs for Core Components
on:
  workflow_call:
    secrets:
      DOCKERHUB_USER:
        description: "DOCKERHUB_USER"
        required: true
      DOCKERHUB_TOKEN:
        description: "DOCKERHUB_TOKEN"
        required: true

env:
  CLICOLOR: 1

jobs:
  lint:
    name: lint
    uses: ./.github/workflows/ci-core-lint-reusable.yml
    secrets:
      DOCKERHUB_USER: ${{ secrets.DOCKERHUB_USER }}
      DOCKERHUB_TOKEN: ${{ secrets.DOCKERHUB_TOKEN }}

  build:
    runs-on: [matterlabs-ci-runner]

    steps:
      - uses: actions/checkout@a5ac7e51b41094c92402da3b24376905380afc29 # v4
        with:
          submodules: "recursive"
          fetch-depth: 0

      - name: Setup environment
        run: |
          echo ZKSYNC_HOME=$(pwd) >> $GITHUB_ENV
          echo $(pwd)/bin >> $GITHUB_PATH
          echo IN_DOCKER=1 >> .env
          docker login -u ${{ secrets.DOCKERHUB_USER }} -p ${{ secrets.DOCKERHUB_TOKEN }}

      - name: Start services
        run: |
          ci_localnet_up
          ci_run sccache --start-server

      - name: Build
        run: |
          ci_run bash -c "cd zk_toolbox && cargo build --release"

      # Compress with tar to avoid permission loss
      # https://github.com/actions/upload-artifact?tab=readme-ov-file#permission-loss
      - name: Tar zk_toolbox binaries
        run: |
          tar -C ./zk_toolbox/target/release -cvf zk_toolbox.tar zk_inception zk_supervisor

      - name: Upload zk_toolbox binaries
        uses: actions/upload-artifact@v4
        with:
          name: zk_toolbox
          path: zk_toolbox.tar
          compression-level: 0

  tests:
    runs-on: [matterlabs-ci-runner]
    needs: [build]

    steps:
      - uses: actions/checkout@a5ac7e51b41094c92402da3b24376905380afc29 # v4
        with:
          submodules: "recursive"
          fetch-depth: 0

      - name: Download zk_toolbox binaries
        uses: actions/download-artifact@v4
        with:
          name: zk_toolbox
          path: .

      - name: Extract zk_toolbox binaries
        run: |
          tar -xvf zk_toolbox.tar -C ./bin

      - name: Setup environment
        run: |
          echo ZKSYNC_HOME=$(pwd) >> $GITHUB_ENV
          echo $(pwd)/bin >> $GITHUB_PATH
          echo IN_DOCKER=1 >> .env
          docker login -u ${{ secrets.DOCKERHUB_USER }} -p ${{ secrets.DOCKERHUB_TOKEN }}

      - name: Start services
        run: |
          ci_localnet_up
          ci_run sccache --start-server

<<<<<<< HEAD
      # - name: Initialize ecosystem
      #   run: |
      #     ci_run git config --global --add safe.directory /usr/src/zksync
      #     ci_run git config --global --add safe.directory /usr/src/zksync/contracts/system-contracts
      #     ci_run git config --global --add safe.directory /usr/src/zksync/contracts
      #     
      #     ci_run zk_inception ecosystem init --deploy-paymaster --deploy-erc20 \
      #     --deploy-ecosystem --l1-rpc-url=http://reth:8545 \
      #     --server-db-url=postgres://postgres:notsecurepassword@postgres:5432 \
      #     --server-db-name=zksync_server_localhost_era \
      #     --prover-db-url=postgres://postgres:notsecurepassword@postgres:5432 \
      #     --prover-db-name=zksync_prover_localhost_era \
      #     --ignore-prerequisites --verbose

      # - name: Run server
      #   run: |
      #     ci_run zk_inception server --ignore-prerequisites &>server.log &
      #     ci_run sleep 5
      #
      # - name: Run integration tests
      #   run: |
      #     ci_run zk_supervisor test integration --ignore-prerequisites --verbose
      #
      # - name: Run external node server
      #   run: |
      #     ci_run zk_inception external-node configs --db-url=postgres://postgres:notsecurepassword@postgres:5432 \
      #     --db-name=zksync_en_localhost_era --l1-rpc-url=http://reth:8545
      #     ci_run zk_inception external-node init --ignore-prerequisites
      #     ci_run zk_inception external-node run --ignore-prerequisites &>external_node.log &
      #     ci_run sleep 5
      #
      # - name: Run integration tests en
      #   run: |
      #     ci_run zk_supervisor test integration --ignore-prerequisites --verbose --external-node
      #
      # - name: Run revert tests
      #   run: |
      #     ci_run zk_supervisor test revert --ignore-prerequisites --verbose

      # - name: Run revert tests (external node)
      #   run: |
      #     ci_run zk_supervisor test revert --external-node --ignore-prerequisites --verbose
=======
      - name: Initialize ecosystem
        run: |
          ci_run git config --global --add safe.directory /usr/src/zksync
          ci_run git config --global --add safe.directory /usr/src/zksync/contracts/system-contracts
          ci_run git config --global --add safe.directory /usr/src/zksync/contracts
          
          ci_run zk_inception ecosystem init --deploy-paymaster --deploy-erc20 \
          --deploy-ecosystem --l1-rpc-url=http://reth:8545 \
          --server-db-url=postgres://postgres:notsecurepassword@postgres:5432 \
          --server-db-name=zksync_server_localhost_era \
          --prover-db-url=postgres://postgres:notsecurepassword@postgres:5432 \
          --prover-db-name=zksync_prover_localhost_era \
          --ignore-prerequisites --verbose

      - name: Create and initialize chain
        run: |
          ci_run zk_inception chain create \
          --chain-name chain_rollup \
          --chain-id sequential \
          --prover-mode no-proofs \
          --wallet-creation localhost \
          --l1-batch-commit-data-generator-mode  rollup \
          --base-token-address 0x0000000000000000000000000000000000000001 \
          --base-token-price-nominator 1 \
          --base-token-price-denominator 1 \
          --set-as-default true \
          --ignore-prerequisites

          ci_run zk_inception chain init \
          --deploy-paymaster \
          --l1-rpc-url=http://reth:8545 \
          --server-db-url=postgres://postgres:notsecurepassword@postgres:5432 \
          --server-db-name=zksync_server_localhost_rollup \
          --prover-db-url=postgres://postgres:notsecurepassword@postgres:5432 \
          --prover-db-name=zksync_prover_localhost_rollup

      - name: Run server
        run: |
          ci_run zk_inception server --ignore-prerequisites &>server.log &
          ci_run sleep 5

      - name: Run integration tests
        run: |
          ci_run zk_supervisor test integration --ignore-prerequisites --verbose

      - name: Init external node server
        run: |
          ci_run zk_inception external-node configs --db-url=postgres://postgres:notsecurepassword@postgres:5432 \
          --db-name=zksync_en_localhost_era --l1-rpc-url=http://reth:8545
          ci_run zk_inception external-node init --ignore-prerequisites

      - name: Run recovery tests (from snapshot)
        run: |
          ci_run zk_supervisor test recovery --snapshot --ignore-prerequisites --verbose
            
      - name: Run recovery tests (from genesis)
        run: |
          ci_run zk_supervisor test recovery --ignore-prerequisites --verbose
  
      - name: Run external node server
        run: |
          ci_run zk_inception external-node run --ignore-prerequisites &>external_node.log &
          ci_run sleep 5

      - name: Run integration tests en
        run: |
          ci_run zk_supervisor test integration --ignore-prerequisites --verbose --external-node

      - name: Run revert tests
        run: |
          ci_run zk_supervisor test revert --ignore-prerequisites --verbose

      - name: Run revert tests (external node)
        run: |
          ci_run zk_supervisor test revert --external-node --ignore-prerequisites --verbose
>>>>>>> b45aa916

      # This test should be the last one as soon as it
      # finished bootloader will be different
      - name: Run upgrade test
        run: |
          ci_run zk_supervisor test upgrade
        
      - name: Show server.log logs
        if: always()
        run: ci_run cat server.log || true

      - name: Show external_node.log logs
        if: always()
        run: ci_run cat external_node.log || true

      - name: Show revert.log logs
        if: always()
        run: ci_run cat ./core/tests/revert-test/revert.log || true<|MERGE_RESOLUTION|>--- conflicted
+++ resolved
@@ -90,7 +90,6 @@
           ci_localnet_up
           ci_run sccache --start-server
 
-<<<<<<< HEAD
       # - name: Initialize ecosystem
       #   run: |
       #     ci_run git config --global --add safe.directory /usr/src/zksync
@@ -105,27 +104,60 @@
       #     --prover-db-name=zksync_prover_localhost_era \
       #     --ignore-prerequisites --verbose
 
+      # - name: Create and initialize chain
+      #   run: |
+      #     ci_run zk_inception chain create \
+      #     --chain-name chain_rollup \
+      #     --chain-id sequential \
+      #     --prover-mode no-proofs \
+      #     --wallet-creation localhost \
+      #     --l1-batch-commit-data-generator-mode  rollup \
+      #     --base-token-address 0x0000000000000000000000000000000000000001 \
+      #     --base-token-price-nominator 1 \
+      #     --base-token-price-denominator 1 \
+      #     --set-as-default true \
+      #     --ignore-prerequisites
+
+      #     ci_run zk_inception chain init \
+      #     --deploy-paymaster \
+      #     --l1-rpc-url=http://reth:8545 \
+      #     --server-db-url=postgres://postgres:notsecurepassword@postgres:5432 \
+      #     --server-db-name=zksync_server_localhost_rollup \
+      #     --prover-db-url=postgres://postgres:notsecurepassword@postgres:5432 \
+      #     --prover-db-name=zksync_prover_localhost_rollup
+
       # - name: Run server
       #   run: |
       #     ci_run zk_inception server --ignore-prerequisites &>server.log &
       #     ci_run sleep 5
-      #
+
       # - name: Run integration tests
       #   run: |
       #     ci_run zk_supervisor test integration --ignore-prerequisites --verbose
-      #
-      # - name: Run external node server
+
+      # - name: Init external node server
       #   run: |
       #     ci_run zk_inception external-node configs --db-url=postgres://postgres:notsecurepassword@postgres:5432 \
       #     --db-name=zksync_en_localhost_era --l1-rpc-url=http://reth:8545
       #     ci_run zk_inception external-node init --ignore-prerequisites
+
+      # - name: Run recovery tests (from snapshot)
+      #   run: |
+      #     ci_run zk_supervisor test recovery --snapshot --ignore-prerequisites --verbose
+            
+      # - name: Run recovery tests (from genesis)
+      #   run: |
+      #     ci_run zk_supervisor test recovery --ignore-prerequisites --verbose
+  
+      # - name: Run external node server
+      #   run: |
       #     ci_run zk_inception external-node run --ignore-prerequisites &>external_node.log &
       #     ci_run sleep 5
-      #
+
       # - name: Run integration tests en
       #   run: |
       #     ci_run zk_supervisor test integration --ignore-prerequisites --verbose --external-node
-      #
+
       # - name: Run revert tests
       #   run: |
       #     ci_run zk_supervisor test revert --ignore-prerequisites --verbose
@@ -133,83 +165,6 @@
       # - name: Run revert tests (external node)
       #   run: |
       #     ci_run zk_supervisor test revert --external-node --ignore-prerequisites --verbose
-=======
-      - name: Initialize ecosystem
-        run: |
-          ci_run git config --global --add safe.directory /usr/src/zksync
-          ci_run git config --global --add safe.directory /usr/src/zksync/contracts/system-contracts
-          ci_run git config --global --add safe.directory /usr/src/zksync/contracts
-          
-          ci_run zk_inception ecosystem init --deploy-paymaster --deploy-erc20 \
-          --deploy-ecosystem --l1-rpc-url=http://reth:8545 \
-          --server-db-url=postgres://postgres:notsecurepassword@postgres:5432 \
-          --server-db-name=zksync_server_localhost_era \
-          --prover-db-url=postgres://postgres:notsecurepassword@postgres:5432 \
-          --prover-db-name=zksync_prover_localhost_era \
-          --ignore-prerequisites --verbose
-
-      - name: Create and initialize chain
-        run: |
-          ci_run zk_inception chain create \
-          --chain-name chain_rollup \
-          --chain-id sequential \
-          --prover-mode no-proofs \
-          --wallet-creation localhost \
-          --l1-batch-commit-data-generator-mode  rollup \
-          --base-token-address 0x0000000000000000000000000000000000000001 \
-          --base-token-price-nominator 1 \
-          --base-token-price-denominator 1 \
-          --set-as-default true \
-          --ignore-prerequisites
-
-          ci_run zk_inception chain init \
-          --deploy-paymaster \
-          --l1-rpc-url=http://reth:8545 \
-          --server-db-url=postgres://postgres:notsecurepassword@postgres:5432 \
-          --server-db-name=zksync_server_localhost_rollup \
-          --prover-db-url=postgres://postgres:notsecurepassword@postgres:5432 \
-          --prover-db-name=zksync_prover_localhost_rollup
-
-      - name: Run server
-        run: |
-          ci_run zk_inception server --ignore-prerequisites &>server.log &
-          ci_run sleep 5
-
-      - name: Run integration tests
-        run: |
-          ci_run zk_supervisor test integration --ignore-prerequisites --verbose
-
-      - name: Init external node server
-        run: |
-          ci_run zk_inception external-node configs --db-url=postgres://postgres:notsecurepassword@postgres:5432 \
-          --db-name=zksync_en_localhost_era --l1-rpc-url=http://reth:8545
-          ci_run zk_inception external-node init --ignore-prerequisites
-
-      - name: Run recovery tests (from snapshot)
-        run: |
-          ci_run zk_supervisor test recovery --snapshot --ignore-prerequisites --verbose
-            
-      - name: Run recovery tests (from genesis)
-        run: |
-          ci_run zk_supervisor test recovery --ignore-prerequisites --verbose
-  
-      - name: Run external node server
-        run: |
-          ci_run zk_inception external-node run --ignore-prerequisites &>external_node.log &
-          ci_run sleep 5
-
-      - name: Run integration tests en
-        run: |
-          ci_run zk_supervisor test integration --ignore-prerequisites --verbose --external-node
-
-      - name: Run revert tests
-        run: |
-          ci_run zk_supervisor test revert --ignore-prerequisites --verbose
-
-      - name: Run revert tests (external node)
-        run: |
-          ci_run zk_supervisor test revert --external-node --ignore-prerequisites --verbose
->>>>>>> b45aa916
 
       # This test should be the last one as soon as it
       # finished bootloader will be different
