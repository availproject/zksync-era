name: Workflow template for CI jobs for Core Components
on:
  workflow_call:
    secrets:
      DOCKERHUB_USER:
        description: "DOCKERHUB_USER"
        required: true
      DOCKERHUB_TOKEN:
        description: "DOCKERHUB_TOKEN"
        required: true

env:
  CLICOLOR: 1

jobs:
  lint:
    name: lint
    uses: ./.github/workflows/ci-core-lint-reusable.yml
    secrets:
      DOCKERHUB_USER: ${{ secrets.DOCKERHUB_USER }}
      DOCKERHUB_TOKEN: ${{ secrets.DOCKERHUB_TOKEN }}

  build:
    runs-on: [matterlabs-ci-runner]

    steps:
      - uses: actions/checkout@a5ac7e51b41094c92402da3b24376905380afc29 # v4
        with:
          submodules: "recursive"
          fetch-depth: 0

      - name: Setup environment
        run: |
          echo ZKSYNC_HOME=$(pwd) >> $GITHUB_ENV
          echo $(pwd)/bin >> $GITHUB_PATH
          echo IN_DOCKER=1 >> .env
          docker login -u ${{ secrets.DOCKERHUB_USER }} -p ${{ secrets.DOCKERHUB_TOKEN }}

      - name: Start services
        run: |
          ci_localnet_up
          ci_run sccache --start-server

      - name: Build
        run: |
          ci_run bash -c "cd zk_toolbox && cargo build --release"

      # Compress with tar to avoid permission loss
      # https://github.com/actions/upload-artifact?tab=readme-ov-file#permission-loss
      - name: Tar zk_toolbox binaries
        run: |
          tar -C ./zk_toolbox/target/release -cvf zk_toolbox.tar zk_inception zk_supervisor

      - name: Upload zk_toolbox binaries
        uses: actions/upload-artifact@v4
        with:
          name: zk_toolbox
          path: zk_toolbox.tar
          compression-level: 0

  tests:
    runs-on: [matterlabs-ci-runner]
    needs: [build]

    steps:
      - uses: actions/checkout@a5ac7e51b41094c92402da3b24376905380afc29 # v4
        with:
          submodules: "recursive"
          fetch-depth: 0

      - name: Download zk_toolbox binaries
        uses: actions/download-artifact@v4
        with:
          name: zk_toolbox
          path: .

      - name: Extract zk_toolbox binaries
        run: |
          tar -xvf zk_toolbox.tar -C ./bin

      - name: Setup environment
        run: |
          echo ZKSYNC_HOME=$(pwd) >> $GITHUB_ENV
          echo $(pwd)/bin >> $GITHUB_PATH
          echo IN_DOCKER=1 >> .env
          docker login -u ${{ secrets.DOCKERHUB_USER }} -p ${{ secrets.DOCKERHUB_TOKEN }}

      - name: Start services
        run: |
          ci_localnet_up
          ci_run sccache --start-server

<<<<<<< HEAD
      # - name: Initialize ecosystem
      #   run: |
      #     ci_run zk_inception ecosystem init --deploy-paymaster --deploy-erc20 \
      #     --deploy-ecosystem --l1-rpc-url=http://reth:8545 \
      #     --server-db-url=postgres://postgres:notsecurepassword@postgres:5432 \
      #     --server-db-name=zksync_server_localhost_era \
      #     --prover-db-url=postgres://postgres:notsecurepassword@postgres:5432 \
      #     --prover-db-name=zksync_prover_localhost_era \
      #     --ignore-prerequisites --verbose

      # - name: Run server
      #   run: |
      #     ci_run zk_inception server --ignore-prerequisites &>server.log &
      #     ci_run sleep 5
      #
      # - name: Run integration tests
      #   run: |
      #     ci_run zk_supervisor test integration --ignore-prerequisites --verbose
      #
      # - name: Run external node server
      #   run: |
      #     ci_run zk_inception external-node configs --db-url=postgres://postgres:notsecurepassword@postgres:5432 \
      #     --db-name=zksync_en_localhost_era --l1-rpc-url=http://reth:8545
      #     ci_run zk_inception external-node init --ignore-prerequisites
      #     ci_run zk_inception external-node run --ignore-prerequisites &>external_node.log &
      #     ci_run sleep 5
      #
      # - name: Run integration tests en
      #   run: |
      #     ci_run zk_supervisor test integration --ignore-prerequisites --verbose --external-node
      #
      # - name: Run revert tests
      #   run: |
      #     ci_run zk_supervisor test revert --ignore-prerequisites --verbose
=======
      - name: Initialize ecosystem
        run: |
          ci_run git config --global --add safe.directory /usr/src/zksync
          ci_run git config --global --add safe.directory /usr/src/zksync/contracts/system-contracts
          ci_run git config --global --add safe.directory /usr/src/zksync/contracts
          
          ci_run zk_inception ecosystem init --deploy-paymaster --deploy-erc20 \
          --deploy-ecosystem --l1-rpc-url=http://reth:8545 \
          --server-db-url=postgres://postgres:notsecurepassword@postgres:5432 \
          --server-db-name=zksync_server_localhost_era \
          --prover-db-url=postgres://postgres:notsecurepassword@postgres:5432 \
          --prover-db-name=zksync_prover_localhost_era \
          --ignore-prerequisites --verbose

      - name: Run server
        run: |
          ci_run zk_inception server --ignore-prerequisites &>server.log &
          ci_run sleep 5

      - name: Run integration tests
        run: |
          ci_run zk_supervisor test integration --ignore-prerequisites --verbose

      - name: Run external node server
        run: |
          ci_run zk_inception external-node configs --db-url=postgres://postgres:notsecurepassword@postgres:5432 \
          --db-name=zksync_en_localhost_era --l1-rpc-url=http://reth:8545
          ci_run zk_inception external-node init --ignore-prerequisites
          ci_run zk_inception external-node run --ignore-prerequisites &>external_node.log &
          ci_run sleep 5

      - name: Run integration tests en
        run: |
          ci_run zk_supervisor test integration --ignore-prerequisites --verbose --external-node

      - name: Run revert tests
        run: |
          ci_run zk_supervisor test revert --ignore-prerequisites --verbose
>>>>>>> 2fa2249d

      - name: Run revert tests (external node)
        run: |
          ci_run zk_supervisor test revert --external-node --ignore-prerequisites --verbose

      - name: Show server.log logs
        if: always()
        run: ci_run cat server.log || true

      - name: Show external_node.log logs
        if: always()
        run: ci_run cat external_node.log || true

      - name: Show revert.log logs
        if: always()
        run: ci_run cat ./core/tests/revert-test/revert.log || true<|MERGE_RESOLUTION|>--- conflicted
+++ resolved
@@ -90,9 +90,12 @@
           ci_localnet_up
           ci_run sccache --start-server
 
-<<<<<<< HEAD
       # - name: Initialize ecosystem
       #   run: |
+      #     ci_run git config --global --add safe.directory /usr/src/zksync
+      #     ci_run git config --global --add safe.directory /usr/src/zksync/contracts/system-contracts
+      #     ci_run git config --global --add safe.directory /usr/src/zksync/contracts
+      #     
       #     ci_run zk_inception ecosystem init --deploy-paymaster --deploy-erc20 \
       #     --deploy-ecosystem --l1-rpc-url=http://reth:8545 \
       #     --server-db-url=postgres://postgres:notsecurepassword@postgres:5432 \
@@ -125,46 +128,6 @@
       # - name: Run revert tests
       #   run: |
       #     ci_run zk_supervisor test revert --ignore-prerequisites --verbose
-=======
-      - name: Initialize ecosystem
-        run: |
-          ci_run git config --global --add safe.directory /usr/src/zksync
-          ci_run git config --global --add safe.directory /usr/src/zksync/contracts/system-contracts
-          ci_run git config --global --add safe.directory /usr/src/zksync/contracts
-          
-          ci_run zk_inception ecosystem init --deploy-paymaster --deploy-erc20 \
-          --deploy-ecosystem --l1-rpc-url=http://reth:8545 \
-          --server-db-url=postgres://postgres:notsecurepassword@postgres:5432 \
-          --server-db-name=zksync_server_localhost_era \
-          --prover-db-url=postgres://postgres:notsecurepassword@postgres:5432 \
-          --prover-db-name=zksync_prover_localhost_era \
-          --ignore-prerequisites --verbose
-
-      - name: Run server
-        run: |
-          ci_run zk_inception server --ignore-prerequisites &>server.log &
-          ci_run sleep 5
-
-      - name: Run integration tests
-        run: |
-          ci_run zk_supervisor test integration --ignore-prerequisites --verbose
-
-      - name: Run external node server
-        run: |
-          ci_run zk_inception external-node configs --db-url=postgres://postgres:notsecurepassword@postgres:5432 \
-          --db-name=zksync_en_localhost_era --l1-rpc-url=http://reth:8545
-          ci_run zk_inception external-node init --ignore-prerequisites
-          ci_run zk_inception external-node run --ignore-prerequisites &>external_node.log &
-          ci_run sleep 5
-
-      - name: Run integration tests en
-        run: |
-          ci_run zk_supervisor test integration --ignore-prerequisites --verbose --external-node
-
-      - name: Run revert tests
-        run: |
-          ci_run zk_supervisor test revert --ignore-prerequisites --verbose
->>>>>>> 2fa2249d
 
       - name: Run revert tests (external node)
         run: |
